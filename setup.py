from setuptools import setup, find_packages  # type: ignore

setup(
    name='nodetools',
    version='0.1.0',
    packages=find_packages(),
    install_requires=[
        'numpy',
        'pandas',
        'sqlalchemy',
        'cryptography',
        'xrpl-py',
        'requests',
        'toml',
        'nest_asyncio','brotli','sec-cik-mapper','psycopg2-binary','quandl','schedule','openai','lxml',
        'gspread_dataframe','gspread','oauth2client','discord','anthropic',
        'bs4',
        'plotly',
        'matplotlib',
        'PyNaCl',
        'loguru',
<<<<<<< HEAD
        'asyncpg',
        'sqlparse',
        'tqdm'
=======
        'asyncpg'
>>>>>>> bcb8242a
    ],
    include_package_data=True, 
    package_data={
        'nodetools': [
            'sql/*/*.sql',      # Include all .sql files in sql/ subdirectories
            'sql/*.sql',        # Include .sql files directly in sql/
        ],
    },
    author='Alex Good, Skelectric',
    author_email='alex@agti.net, skelectric@postfiat.org',
    description='Post Fiat NodeTools',
    long_description=open('README.md').read(),
    long_description_content_type='text/markdown',
    url='https://github.com/postfiatorg/nodetools',
    classifiers=[
        'Programming Language :: Python :: 3',
        'License :: OSI Approved :: MIT License',
        'Operating System :: OS Independent',
    ],
    python_requires='>=3.11',
    entry_points={
        'console_scripts': [
            'nodetools=nodetools.cli:main',
        ],
    },
)<|MERGE_RESOLUTION|>--- conflicted
+++ resolved
@@ -19,13 +19,9 @@
         'matplotlib',
         'PyNaCl',
         'loguru',
-<<<<<<< HEAD
         'asyncpg',
         'sqlparse',
-        'tqdm'
-=======
-        'asyncpg'
->>>>>>> bcb8242a
+        'tqdm',
     ],
     include_package_data=True, 
     package_data={
