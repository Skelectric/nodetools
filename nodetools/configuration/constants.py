from enum import Enum
from decimal import Decimal
from pathlib import Path
import re

CONFIG_DIR = Path.home().joinpath("postfiatcreds")

# AI MODELS
DEFAULT_OPENROUTER_MODEL = 'anthropic/claude-3.5-sonnet:beta'
DEFAULT_OPEN_AI_MODEL = 'chatgpt-4o-latest'
DEFAULT_ANTHROPIC_MODEL = 'claude-3-5-sonnet-20241022'

OPENROUTER_BASE_URL = "https://openrouter.ai/api/v1"

# XRPL CONSTANTS
MIN_XRP_PER_TRANSACTION = Decimal('0.000001')  # Minimum XRP amount per transaction
<<<<<<< HEAD
MIN_XRP_BALANCE = 1  # Minimum XRP balance to be able to perform a transaction, corresponding to XRP reserve
=======
MIN_XRP_BALANCE = 2  # Minimum XRP balance to be able to perform a transaction, corresponding to XRP reserve
>>>>>>> bcb8242a
MAX_CHUNK_SIZE = 1024
XRP_MEMO_STRUCTURAL_OVERHEAD = 100  # JSON structure, quotes, etc.

# Verification Constants
<<<<<<< HEAD
VERIFY_STATE_INTERVAL = 900  # 15 minutes
=======
VERIFY_STATE_INTERVAL = 300  # 5 minutes
>>>>>>> bcb8242a

# Maximum history length
MAX_HISTORY = 15  # TODO: rename this to something more descriptive

<<<<<<< HEAD
# Versioning Constants
MEMO_VERSION = "1.0"
UNIQUE_ID_VERSION = "1.0"  # Unique ID pattern for memo types
UNIQUE_ID_PATTERN_V1 = re.compile(fr'(v{UNIQUE_ID_VERSION}\.(?:\d{{4}}-\d{{2}}-\d{{2}}_\d{{2}}:\d{{2}}(?:__[A-Z0-9]{{2,4}})?))')

=======
>>>>>>> bcb8242a
class SystemMemoType(Enum):
    INITIATION_REWARD = 'INITIATION_REWARD'  # name is memo_type, value is memo_data pattern
    HANDSHAKE = 'HANDSHAKE'
    HANDSHAKE_RESPONSE = 'HANDSHAKE_RESPONSE'
    INITIATION_RITE = 'INITIATION_RITE'
    GOOGLE_DOC_CONTEXT_LINK = 'google_doc_context_link'
<<<<<<< HEAD

SYSTEM_MEMO_TYPES = [memo_type.value for memo_type in SystemMemoType]

class PFTSendDistribution(Enum):
    """Controls how PFT amounts are distributed across memo chunks"""
    DISTRIBUTE_EVENLY = "distribute_evenly"  # Split total PFT amount evenly across all chunks
    LAST_CHUNK_ONLY = "last_chunk_only"     # Send entire PFT amount with last chunk only
    FULL_AMOUNT_EACH = "full_amount_each"   # Send full PFT amount with each chunk
=======
    # INITIATION_GRANT = 'discord_wallet_funding'  # TODO: Deprecate this

SYSTEM_MEMO_TYPES = [memo_type.value for memo_type in SystemMemoType]
>>>>>>> bcb8242a
<|MERGE_RESOLUTION|>--- conflicted
+++ resolved
@@ -14,39 +14,27 @@
 
 # XRPL CONSTANTS
 MIN_XRP_PER_TRANSACTION = Decimal('0.000001')  # Minimum XRP amount per transaction
-<<<<<<< HEAD
-MIN_XRP_BALANCE = 1  # Minimum XRP balance to be able to perform a transaction, corresponding to XRP reserve
-=======
 MIN_XRP_BALANCE = 2  # Minimum XRP balance to be able to perform a transaction, corresponding to XRP reserve
->>>>>>> bcb8242a
 MAX_CHUNK_SIZE = 1024
 XRP_MEMO_STRUCTURAL_OVERHEAD = 100  # JSON structure, quotes, etc.
 
 # Verification Constants
-<<<<<<< HEAD
-VERIFY_STATE_INTERVAL = 900  # 15 minutes
-=======
 VERIFY_STATE_INTERVAL = 300  # 5 minutes
->>>>>>> bcb8242a
 
 # Maximum history length
 MAX_HISTORY = 15  # TODO: rename this to something more descriptive
 
-<<<<<<< HEAD
 # Versioning Constants
 MEMO_VERSION = "1.0"
 UNIQUE_ID_VERSION = "1.0"  # Unique ID pattern for memo types
 UNIQUE_ID_PATTERN_V1 = re.compile(fr'(v{UNIQUE_ID_VERSION}\.(?:\d{{4}}-\d{{2}}-\d{{2}}_\d{{2}}:\d{{2}}(?:__[A-Z0-9]{{2,4}})?))')
 
-=======
->>>>>>> bcb8242a
 class SystemMemoType(Enum):
     INITIATION_REWARD = 'INITIATION_REWARD'  # name is memo_type, value is memo_data pattern
     HANDSHAKE = 'HANDSHAKE'
     HANDSHAKE_RESPONSE = 'HANDSHAKE_RESPONSE'
     INITIATION_RITE = 'INITIATION_RITE'
     GOOGLE_DOC_CONTEXT_LINK = 'google_doc_context_link'
-<<<<<<< HEAD
 
 SYSTEM_MEMO_TYPES = [memo_type.value for memo_type in SystemMemoType]
 
@@ -54,9 +42,4 @@
     """Controls how PFT amounts are distributed across memo chunks"""
     DISTRIBUTE_EVENLY = "distribute_evenly"  # Split total PFT amount evenly across all chunks
     LAST_CHUNK_ONLY = "last_chunk_only"     # Send entire PFT amount with last chunk only
-    FULL_AMOUNT_EACH = "full_amount_each"   # Send full PFT amount with each chunk
-=======
-    # INITIATION_GRANT = 'discord_wallet_funding'  # TODO: Deprecate this
-
-SYSTEM_MEMO_TYPES = [memo_type.value for memo_type in SystemMemoType]
->>>>>>> bcb8242a
+    FULL_AMOUNT_EACH = "full_amount_each"   # Send full PFT amount with each chunk