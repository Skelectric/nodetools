# Standard library imports
from decimal import Decimal
from typing import Optional, Union, Any, Dict, List, Any, Tuple
import binascii
import datetime 
import random
import string
import base64
import brotli
import hashlib
import os
import re
import json
import traceback
import asyncio
import math
<<<<<<< HEAD
from inspect import signature
=======
>>>>>>> bcb8242a

# Third party imports
import nest_asyncio
import pandas as pd
import requests
import xrpl
from xrpl.wallet import Wallet
from xrpl.models.transactions import Memo
from xrpl.models.response import Response
from xrpl.asyncio.transaction import submit_and_wait
from xrpl.asyncio.clients import AsyncJsonRpcClient
from xrpl.models.requests import AccountInfo, AccountLines, AccountTx
from xrpl.utils import str_to_hex
from loguru import logger

# NodeTools imports
import nodetools.configuration.constants as global_constants
import nodetools.configuration.configuration as config
<<<<<<< HEAD
from nodetools.configuration.constants import PFTSendDistribution
from nodetools.models.models import MemoGroup, MemoConstructionParameters, MemoTransaction
from nodetools.models.memo_processor import MemoProcessor
=======
>>>>>>> bcb8242a
from nodetools.performance.monitor import PerformanceMonitor
from nodetools.utilities.encryption import MessageEncryption
from nodetools.utilities.transaction_requirements import TransactionRequirementService
from nodetools.utilities.db_manager import DBConnectionManager
from nodetools.utilities.credentials import CredentialManager
from nodetools.utilities.exceptions import *
from nodetools.utilities.xrpl_monitor import XRPLWebSocketMonitor
from nodetools.utilities.transaction_orchestrator import TransactionOrchestrator
from nodetools.utilities.transaction_repository import TransactionRepository
from nodetools.configuration.configuration import NetworkConfig, NodeConfig, RuntimeConfig

nest_asyncio.apply()

class GenericPFTUtilities:
    """Handles general PFT utilities and operations"""
    _instance = None
    _initialized = False

    TX_JSON_FIELDS = [
        'Account', 'DeliverMax', 'Destination', 'Fee', 'Flags',
        'LastLedgerSequence', 'Sequence', 'SigningPubKey', 
        'TransactionType', 'TxnSignature', 'date', 'ledger_index', 'Memos'
    ]

    def __new__(cls, *args, **kwargs):
        if cls._instance is None:
            cls._instance = super().__new__(cls)
        return cls._instance

    def __init__(
            self,
            network_config: NetworkConfig,
            node_config: NodeConfig,
            credential_manager: CredentialManager,
            db_connection_manager: DBConnectionManager,
            transaction_repository: TransactionRepository,
        ):
        if not self.__class__._initialized:
            # Get network and node configurations
            self.network_config = network_config
            self.node_config = node_config
            self.pft_issuer = self.network_config.issuer_address
            self.node_address = self.node_config.node_address
            self.node_name = self.node_config.node_name

            # TODO: Revisit this module
            self.transaction_requirements = TransactionRequirementService(self.network_config, self.node_config)

            # Determine endpoint with fallback logic
            self.https_url = (
                self.network_config.local_rpc_url 
                if RuntimeConfig.HAS_LOCAL_NODE and self.network_config.local_rpc_url is not None
                else self.network_config.public_rpc_url
            )
            logger.debug(f"Using https endpoint: {self.https_url}")

            self.db_connection_manager = db_connection_manager
            self.transaction_repository = transaction_repository
            self.credential_manager = credential_manager
            self.message_encryption: Optional[MessageEncryption] = None  # Requires initialization outside of this class

            self.__class__._initialized = True

    @staticmethod
    def convert_ripple_timestamp_to_datetime(ripple_timestamp = 768602652):
        ripple_epoch_offset = 946684800
        unix_timestamp = ripple_timestamp + ripple_epoch_offset
        date_object = datetime.datetime.fromtimestamp(unix_timestamp)
        return date_object

    @staticmethod
    def is_over_1kb(value: Union[str, int, float]) -> bool:
        if isinstance(value, str):
            # For strings, convert to bytes and check length
            return len(value.encode('utf-8')) > 1024
        elif isinstance(value, (int, float)):
            # For numbers, compare directly
            return value > 1024
        else:
            raise TypeError(f"Expected string or number, got {type(value)}")
        
    @staticmethod
    def to_hex(string):
        return binascii.hexlify(string.encode()).decode()

    @staticmethod
    def hex_to_text(hex_string):
        bytes_object = bytes.fromhex(hex_string)
        try:
            ascii_string = bytes_object.decode("utf-8")
            return ascii_string
        except UnicodeDecodeError:
            return bytes_object  # Return the raw bytes if it cannot decode as utf-8

    @staticmethod
    def generate_random_utf8_friendly_hash(length=6):
        # Generate a random sequence of bytes
        random_bytes = os.urandom(16)  # 16 bytes of randomness
        # Create a SHA-256 hash of the random bytes
        hash_object = hashlib.sha256(random_bytes)
        hash_bytes = hash_object.digest()
        # Encode the hash to base64 to make it URL-safe and readable
        base64_hash = base64.urlsafe_b64encode(hash_bytes).decode('utf-8')
        # Take the first `length` characters of the base64-encoded hash
        utf8_friendly_hash = base64_hash[:length]
        return utf8_friendly_hash

    @staticmethod
    def get_number_of_bytes(text):
        text_bytes = text.encode('utf-8')
        return len(text_bytes)
        
    @staticmethod
    def split_text_into_chunks(text, max_chunk_size=global_constants.MAX_CHUNK_SIZE):
        chunks = []
        text_bytes = text.encode('utf-8')
        for i in range(0, len(text_bytes), max_chunk_size):
            chunk = text_bytes[i:i+max_chunk_size]
            chunk_number = i // max_chunk_size + 1
            chunk_label = f"chunk_{chunk_number}__".encode('utf-8')
            chunk_with_label = chunk_label + chunk
            chunks.append(chunk_with_label)
        return [chunk.decode('utf-8', errors='ignore') for chunk in chunks]

    @staticmethod
    def compress_string(input_string):
        # Compress the string using Brotli
        compressed_data=brotli.compress(input_string.encode('utf-8'))
        # Encode the compressed data to a Base64 string
        base64_encoded_data=base64.b64encode(compressed_data)
        # Convert the Base64 bytes to a string
        compressed_string=base64_encoded_data.decode('utf-8')
        return compressed_string

    @staticmethod
    def decompress_string(compressed_string):
        """Decompress a base64-encoded, brotli-compressed string.
        
        Args:
            compressed_string: The compressed string to decompress
            
        Returns:
            str: The decompressed string
            
        Raises:
            ValueError: If decompression fails after all correction attempts
        """
        # logger.debug(f"GenericPFTUtilities.decompress_string: Decompressing string: {compressed_string}")

        def try_decompress(attempt_string: str) -> Optional[str]:
            """Helper function to attempt decompression with error handling"""
            try:
                base64_decoded = base64.b64decode(attempt_string)
                decompressed = brotli.decompress(base64_decoded)
                return decompressed.decode('utf-8')
            except Exception as e:
                # logger.debug(f"GenericPFTUtilities.decompress_string: Decompression attempt failed: {str(e)}")
                return None
            
        # Try original string first
        result = try_decompress(compressed_string)
        if result:
            return result
        
        # Clean string of invalid base64 characters
        valid_chars = set(string.ascii_letters + string.digits + '+/=')
        cleaned = ''.join(c for c in compressed_string if c in valid_chars)
        # logger.debug(f"GenericPFTUtilities.decompress_string: Cleaned string: {cleaned}")

        # Try with different padding lengths
        for i in range(4):
            padded = cleaned + ('=' * i)
            result = try_decompress(padded)
            if result:
                # logger.debug(f"GenericPFTUtilities.decompress_string: Successfully decompressed with {i} padding chars")
                return result

        # If we get here, all attempts failed
        raise ValueError(
            "Failed to decompress string after all correction attempts. "
            "Original string may be corrupted or incorrectly encoded."
        )

    @staticmethod
    def shorten_url(url):
        api_url="http://tinyurl.com/api-create.php"
        params={'url': url}
        response = requests.get(api_url, params=params)
        if response.status_code == 200:
            return response.text
        else:
            return None
    
    @staticmethod
    def check_if_tx_pft(tx):
        ret= False
        try:
            if tx['Amount']['currency'] == "PFT":
                ret = True
        except:
            pass
        return ret
    
    @staticmethod
    def verify_transaction_response(response: Union[Response, list[Response]] ) -> bool:
        """
        Verify that a transaction response or list of responses indicates success.

        Args:
            response: Transaction response from submit_and_wait

        Returns:
            Tuple[bool, Response]: True if the transaction was successful, False otherwise
        """
        try:
            # Handle list of responses
            if isinstance(response, list):
                return all(
                    GenericPFTUtilities.verify_transaction_response(single_response)
                    for single_response in response
                )

            # Handle single response
            if hasattr(response, 'result'):
                result = response.result
            else:
                result = response

            # Check if transaction was validated and successful
            return (
                result.get('validated', False) and
                result.get('meta', {}).get('TransactionResult', '') == 'tesSUCCESS'
            )
        except Exception as e:
            logger.error(f"Error verifying transaction response: {e}")
            logger.error(traceback.format_exc())
            return False
<<<<<<< HEAD
=======
    
    # TODO: Move to MemoBuilder
    @staticmethod
    def generate_custom_id():
        """ Generate a unique memo_type """
        letters = ''.join(random.choices(string.ascii_uppercase, k=2))
        numbers = ''.join(random.choices(string.digits, k=2))
        second_part = letters + numbers
        date_string = datetime.datetime.now().strftime("%Y-%m-%d %H:%M")
        output= date_string+'__'+second_part
        output = output.replace(' ',"_")
        return output

    # TODO: Move to MemoBuilder
    @staticmethod
    def decode_xrpl_memo(memo_dict):
        """Convert hex-encoded memo fields to readable text.
        
        Args:
            memo_dict: Dictionary containing hex-encoded memo fields
                (MemoFormat, MemoType, MemoData)
                
        Returns:
            dict: Dictionary with decoded text values for each memo field
        """
        memo_fields = {
            'MemoFormat': '',
            'MemoType': '',
            'MemoData': ''
        }
        
        for field in memo_fields:
            try:
                if field in memo_dict:
                    memo_fields[field] = GenericPFTUtilities.hex_to_text(memo_dict[field])
            except Exception as e:
                logger.debug(f"Failed to decode {field}: {e}")
                
        return memo_fields
    
    # TODO: Move to MemoBuilder
    @staticmethod
    def calculate_memo_size(memo_format: str, memo_type: str, memo_data: str) -> dict:
        """
        Calculates the size components of a memo using consistent logic.
        
        Args:
            memo_format: The format field (usually username)
            memo_type: The type field (usually task_id)
            memo_data: The data field (the actual content)
            
        Returns:
            dict: Size breakdown including:
                - format_size: Size of hex-encoded format
                - type_size: Size of hex-encoded type
                - data_size: Size of hex-encoded data
                - structural_overhead: Fixed overhead for JSON structure
                - total_size: Total size including all components
        """
        format_size = len(str_to_hex(memo_format))
        type_size = len(str_to_hex(memo_type))
        data_size = len(str_to_hex(memo_data))
        structural_overhead = global_constants.XRP_MEMO_STRUCTURAL_OVERHEAD

        logger.debug(f"Memo size breakdown:")
        logger.debug(f"  format_size: {format_size}")
        logger.debug(f"  type_size: {type_size}")
        logger.debug(f"  data_size: {data_size}")
        logger.debug(f"  structural_overhead: {structural_overhead}")
        logger.debug(f"  total_size: {format_size + type_size + data_size + structural_overhead}")

        return {
            'format_size': format_size,
            'type_size': type_size,
            'data_size': data_size,
            'structural_overhead': structural_overhead,
            'total_size': format_size + type_size + data_size + structural_overhead
        }

    # TODO: Move to MemoBuilder
    @staticmethod
    def construct_memo(memo_format, memo_type, memo_data, validate_size=False):
        """Constructs a memo object, checking total size"""
        # NOTE: This is a hack and appears too conservative
        # NOTE: We don't know if this is the correct way calculate the XRPL size limits
        # NOTE: This will raise an error even when a transaction might otherwise succeed
        if validate_size:
            size_info = GenericPFTUtilities.calculate_memo_size(memo_format, memo_type, memo_data)
            if GenericPFTUtilities.is_over_1kb(size_info['total_size']):
                raise ValueError(f"Memo exceeds 1 KB, raising ValueError: {size_info['total_size']}")

        return Memo(
            memo_data=GenericPFTUtilities.to_hex(memo_data),
            memo_type=GenericPFTUtilities.to_hex(memo_type),
            memo_format=GenericPFTUtilities.to_hex(memo_format)
        )
    
    # TODO: Move to MemoBuilder
    @staticmethod
    def construct_handshake_memo(user, ecdh_public_key):
        """Constructs a handshake memo for encrypted communication"""
        return GenericPFTUtilities.construct_memo(
            memo_data=ecdh_public_key,
            memo_type=global_constants.SystemMemoType.HANDSHAKE.value,
            memo_format=user
        )

    async def send_xrp(
            self,
            wallet_seed_or_wallet: Union[str, xrpl.wallet.Wallet], 
            amount: Union[Decimal, int, float], 
            destination: str, 
            memo: Memo, 
            destination_tag: Optional[int] = None
        ):
        # Handle wallet input
        if isinstance(wallet_seed_or_wallet, str):
            wallet = self.spawn_wallet_from_seed(wallet_seed_or_wallet)
        elif isinstance(wallet_seed_or_wallet, xrpl.wallet.Wallet):
            wallet = wallet_seed_or_wallet
        else:
            logger.error("GenericPFTUtilities.send_xrp: Invalid wallet input, raising ValueError")
            raise ValueError("Invalid wallet input")

        client = AsyncJsonRpcClient(self.https_url)

        payment = xrpl.models.transactions.Payment(
            account=wallet.address,
            amount=xrpl.utils.xrp_to_drops(Decimal(amount)),
            destination=destination,
            memos=[memo],
            destination_tag=destination_tag
        )
        try:    
            response = await submit_and_wait(payment, client, wallet)
            return response    
        except xrpl.transaction.XRPLReliableSubmissionException as e:    
            logger.error(f"GenericPFTUtilities.send_xrp: Transaction submission failed: {e}")
            logger.error(traceback.format_exc())
            raise
        except Exception as e:
            logger.error(f"GenericPFTUtilities.send_xrp: Unexpected error: {e}")
            logger.error(traceback.format_exc())
            raise
>>>>>>> bcb8242a

    @staticmethod
    def spawn_wallet_from_seed(seed):
        """ outputs wallet initialized from seed"""
        wallet = xrpl.wallet.Wallet.from_seed(seed)
        logger.debug(f'-- Spawned wallet with address {wallet.address}')
        return wallet
    
    @PerformanceMonitor.measure('get_account_memo_history')
<<<<<<< HEAD
    async def get_account_memo_history(
        self, 
        account_address: str, 
        pft_only: bool = False, 
        memo_type_filter: Optional[str] = None
    ) -> pd.DataFrame:
=======
    async def get_account_memo_history(self, account_address: str, pft_only: bool = True) -> pd.DataFrame:
>>>>>>> bcb8242a
        """Get transaction history with memos for an account.
        
        Args:
            account_address: XRPL account address to get history for
            pft_only: If True, only return transactions with PFT included.
            memo_type_filter: Optional string to filter memo_types using LIKE. E.g. '%google_doc_context_link'
    
        Returns:
            DataFrame containing transaction history with memo details
        """
        results = await self.transaction_repository.get_account_memo_history(
            account_address=account_address,
<<<<<<< HEAD
            pft_only=pft_only,
            memo_type_filter=memo_type_filter
=======
            pft_only=pft_only
>>>>>>> bcb8242a
        )

        df = pd.DataFrame(results)

        # Convert datetime column to datetime after DataFrame creation
        df['datetime'] = pd.to_datetime(df['datetime'])
        return df
    
<<<<<<< HEAD
    async def get_latest_valid_memo_groups(
        self,
        memo_history: pd.DataFrame,
        num_groups: Optional[int] = 1
    ) -> Optional[Union[MemoGroup, list[MemoGroup]]]:
        """Get the most recent valid MemoGroup from a set of memo records.
        This method is designed to process data returned from GenericPFTUtilities.get_account_memo_history.
        
        Args:
            memo_history: DataFrame containing memo records
            num_groups: Optional int limiting the number of memo groups to return.
                       If 1 (default), returns a single MemoGroup.
                       If > 1, returns a list of up to num_groups MemoGroups.
                       If 0 or None, returns all valid memo groups.

        Returns:
            Optional[Union[MemoGroup, list[MemoGroup]]]: Most recent valid MemoGroup(s) or None if no valid groups found
        """
        if memo_history.empty or len(memo_history) == 0:
            return None

        # Filter for successful transactions
        filtered_records = memo_history[memo_history['transaction_result'] == "tesSUCCESS"]

        if filtered_records.empty or len(filtered_records) == 0:
            return None
        
        # Get valid MemoTransaction fields
        valid_fields = set(signature(MemoTransaction).parameters.keys())

        valid_groups = []
        
        # Group by memo_type to handle chunked memos
        for memo_type in filtered_records['memo_type'].unique():
            try:
                # Get all transactions for this memo_group
                group_txs: pd.DataFrame = filtered_records[filtered_records['memo_type'] == memo_type]

                # Convert DataFrame rows to MemoTransaction objects
                memo_txs = []
                for tx in group_txs.to_dict(orient='records'):
                    valid_tx = {k: v for k, v in tx.items() if k in valid_fields}
                    memo_txs.append(MemoTransaction(**valid_tx))

                # Create and validate MemoGroup
                memo_group = MemoGroup.create_from_memos(memo_txs)

                # Additional check to ensure we only accept standardized memos
                if not memo_group.structure or not memo_group.structure.is_valid_format:
                    # logger.warning(f"Skipping memo group {memo_type} - not using standardized format")
                    continue

                valid_groups.append(memo_group)

                # Return early if we've reached the desired number of groups
                if len(valid_groups) == num_groups:
                    break
            
            except ValueError as e:
                logger.warning(f"Failed to process memo group {memo_type}: {e}")
                continue

        # If no valid memo groups found, return None
        if not valid_groups:
            return None
        
        # Return a single MemoGroup if num_groups is 1, otherwise return a list
        return valid_groups[0] if num_groups == 1 else valid_groups
=======
    def is_encrypted(self, memo: str):
        """Check if a memo is encrypted"""
        return self.message_encryption.is_encrypted(memo)
>>>>>>> bcb8242a
    
    async def send_handshake(self, wallet_seed: str, destination: str, username: str = None):
        """Sends a handshake memo to establish encrypted communication"""
        return await self.message_encryption.send_handshake(channel_private_key=wallet_seed, channel_counterparty=destination, username=username)
    
    def register_auto_handshake_wallet(self, wallet_address: str):
        """Register a wallet address for automatic handshake responses."""
        self.message_encryption.register_auto_handshake_wallet(wallet_address)

    def get_auto_handshake_addresses(self) -> set[str]:
        """Get a list of registered auto-handshake addresses"""
        return self.message_encryption.get_auto_handshake_addresses()

    async def get_handshake_for_address(self, channel_address: str, channel_counterparty: str):
        """Get handshake for a specific address"""
        return await self.message_encryption.get_handshake_for_address(channel_address, channel_counterparty)
    
    def get_shared_secret(self, received_public_key: str, channel_private_key: str):
        """
        Get shared secret for a received public key and channel private key.
        The channel private key is the wallet secret.
        """
        return self.message_encryption.get_shared_secret(received_public_key, channel_private_key)
<<<<<<< HEAD
    
    async def send_xrp(
            self,
=======

    # TODO: Move to MemoBuilder
    @staticmethod
    def decode_memo_fields_to_dict(memo: Union[xrpl.models.transactions.Memo, dict]):
        """Decodes hex-encoded XRP memo fields from a dictionary to a more readable dictionary format."""
        # Handle xrpl.models.transactions.Memo objects
        if hasattr(memo, 'memo_format'):  # This is a Memo object
            fields = {
                'memo_format': memo.memo_format,
                'memo_type': memo.memo_type,
                'memo_data': memo.memo_data
            }
        else:  # This is a dictionary from transaction JSON
            fields = {
                'memo_format': memo.get('MemoFormat', ''),
                'memo_type': memo.get('MemoType', ''),
                'memo_data': memo.get('MemoData', '')
            }
        
        return {
            key: GenericPFTUtilities.hex_to_text(value or '')
            for key, value in fields.items()
        }
    
    # TODO: Move to MemoBuilder
    @staticmethod
    def calculate_required_chunks(memo: Memo, max_size: int = global_constants.MAX_CHUNK_SIZE) -> int:
        """
        Calculates how many chunks will be needed to send a memo.
        
        Args:
            memo: Original Memo object to analyze
            max_size: Maximum size in bytes for each complete Memo object
            
        Returns:
            int: Number of chunks required
            
        Raises:
            ValueError: If the memo cannot be chunked (overhead too large)
        """
        # Extract memo components
        memo_dict = GenericPFTUtilities.decode_memo_fields_to_dict(memo)
        memo_format = memo_dict['memo_format']
        memo_type = memo_dict['memo_type']
        memo_data = memo_dict['memo_data']

        logger.debug(f"Deconstructed (plaintext) memo sizes: "
                    f"memo_format: {len(memo_format)}, "
                    f"memo_type: {len(memo_type)}, "
                    f"memo_data: {len(memo_data)}")

        # Calculate overhead sizes
        size_info = GenericPFTUtilities.calculate_memo_size(memo_format, memo_type, "chunk_999__")  # assuming chunk_999__ is worst-case chunk label overhead
        max_data_size = max_size - size_info['total_size']

        logger.debug(f"Size allocation:")
        logger.debug(f"  Max size: {max_size}")
        logger.debug(f"  Total overhead: {size_info['total_size']}")
        logger.debug(f"  Available for data: {max_size} - {size_info['total_size']} = {max_data_size}")

        if max_data_size <= 0:
            raise ValueError(
                f"No space for data: max_size={max_size}, total_overhead={size_info['total_size']}"
            )
        
        # Calculate number of chunks needed
        data_bytes = memo_data.encode('utf-8')
        required_chunks = math.ceil(len(data_bytes) / max_data_size)
        required_chunks = 1 if required_chunks == 0 else required_chunks
        return required_chunks
    
    # TODO: Move to MemoBuilder
    @staticmethod
    def _chunk_memos(memo: Memo, max_size: int = global_constants.MAX_CHUNK_SIZE) -> List[Memo]:
        """
        Splits a Memo object into multiple Memo objects, each under MAX_CHUNK_SIZE bytes.
        Only chunks the memo_data field while preserving memo_format and memo_type.
        
        Args:
            memo: Original Memo object to split
            max_size: Maximum size in bytes for each complete Memo object
            
        Returns:
            List of Memo objects, each under max_size bytes
        """
        logger.debug("Chunking memo...")

        # Extract memo components
        memo_dict = GenericPFTUtilities.decode_memo_fields_to_dict(memo)
        memo_format = memo_dict['memo_format']
        memo_type = memo_dict['memo_type']
        memo_data = memo_dict['memo_data']

        # Calculate chunks needed and validate size
        num_chunks = GenericPFTUtilities.calculate_required_chunks(memo, max_size)
        chunk_size = len(memo_data.encode('utf-8')) // num_chunks
                
        # Split into chunks
        chunked_memos = []
        data_bytes = memo_data.encode('utf-8')
        for chunk_number in range(1, num_chunks + 1):
            start_idx = (chunk_number - 1) * chunk_size
            end_idx = start_idx + chunk_size if chunk_number < num_chunks else len(data_bytes)
            chunk = data_bytes[start_idx:end_idx]
            chunk_with_label = f"chunk_{chunk_number}__{chunk.decode('utf-8', errors='ignore')}"

            # Debug the sizes
            test_format = str_to_hex(memo_format)
            test_type = str_to_hex(memo_type)
            test_data = str_to_hex(chunk_with_label)
            
            logger.debug(f"Chunk {chunk_number} sizes:")
            logger.debug(f"  Plaintext Format size: {len(memo_format)}")
            logger.debug(f"  Plaintext Type size: {len(memo_type)}")
            logger.debug(f"  Plaintext Data size: {len(chunk_with_label)}")
            logger.debug(f"  Plaintext Total size: {len(memo_format) + len(memo_type) + len(chunk_with_label)}")
            logger.debug(f"  Hex Format size: {len(test_format)}")
            logger.debug(f"  Hex Type size: {len(test_type)}")
            logger.debug(f"  Hex Data size: {len(test_data)}")
            logger.debug(f"  Hex Total size: {len(test_format) + len(test_type) + len(test_data)}")
            
            chunk_memo = GenericPFTUtilities.construct_memo(
                memo_format=memo_format,
                memo_type=memo_type,
                memo_data=chunk_with_label,
                validate_size=False  # TODO: The size validation appears too conservative
            )

            chunked_memos.append(chunk_memo)

        return chunked_memos

    async def send_memo(self, 
>>>>>>> bcb8242a
            wallet_seed_or_wallet: Union[str, xrpl.wallet.Wallet], 
            amount: Union[Decimal, int, float], 
            destination: str, 
            memo_data: Optional[str] = None, 
            memo_type: Optional[str] = None,
            compress: bool = False,
            encrypt: bool = False,
<<<<<<< HEAD
            destination_tag: Optional[int] = None
        ) -> Union[Response, list[Response]]:
        """Send XRP with optional memo processing capabilities.
        
        Args:
            wallet_seed_or_wallet: Either a wallet seed string or a Wallet object
            amount: Amount of XRP to send
            destination: XRPL destination address
            memo_data: Optional memo data to include
            memo_type: Optional memo type identifier
            compress: Whether to compress the memo data
            encrypt: Whether to encrypt the memo data
            destination_tag: Optional destination tag
            
        Returns:
            Single Response or list of Responses depending on number of memos
        """
        # Handle wallet input
        if isinstance(wallet_seed_or_wallet, str):
            wallet = self.spawn_wallet_from_seed(wallet_seed_or_wallet)
        elif isinstance(wallet_seed_or_wallet, xrpl.wallet.Wallet):
            wallet = wallet_seed_or_wallet
        else:
            logger.error("GenericPFTUtilities.send_xrp: Invalid wallet input, raising ValueError")
            raise ValueError("Invalid wallet input")

        if not memo_data:
            return await self._send_memo_single(
                wallet=wallet,
                destination=destination,
                memo=Memo(),  # Empty memo
                xrp_amount=Decimal(amount),
                destination_tag=destination_tag
            )
=======
            pft_amount: Optional[Decimal] = None,
            disable_pft_check: bool = False
        ) -> Union[Response, list[Response]]:
        """Primary method for sending memos on the XRPL with PFT requirements.
>>>>>>> bcb8242a
        
        params = MemoConstructionParameters.construct_standardized_memo(
            source=wallet.address,
            destination=destination,
            memo_data=memo_data,
            memo_type=memo_type,
            should_encrypt=encrypt,
            should_compress=compress
        )

        memo_group = await MemoProcessor.construct_group_generic(
            memo_params=params,
            wallet=wallet,
            message_encryption=self.message_encryption
        )

        return await self.send_memo_group(
            wallet,
            destination,
            memo_group,
            xrp_amount=Decimal(amount),
            destination_tag=destination_tag
        )

    async def send_memo(self, 
        wallet_seed_or_wallet: Union[str, Wallet], 
        destination: str, 
        memo_data: str, 
        memo_type: Optional[str] = None,
        compress: bool = False, 
        encrypt: bool = False,
        pft_amount: Optional[Decimal] = None,
        disable_pft_check: bool = True,
        pft_distribution: PFTSendDistribution = PFTSendDistribution.LAST_CHUNK_ONLY
    ) -> Union[Response, list[Response]]:
        """Primary method for sending memos on the XRPL with PFT requirements.

        This method constructs a MemoGroup using the MemoProcessor and sends it via send_memo_group.
        
        Args:
            wallet_seed_or_wallet: Either a wallet seed string or a Wallet object
            destination: XRPL destination address
            memo_data: The message content to send
            memo_type: Message type identifier
            compress: Whether to compress the memo data (default False)
            encrypt: Whether to encrypt the memo data (default False)
            pft_amount: Optional specific PFT amount to send
            disable_pft_check: Skip PFT requirement check if True
            pft_distribution: Strategy for distributing PFT across chunks:
                - DISTRIBUTE_EVENLY: Split total amount evenly across all chunks
                - LAST_CHUNK_ONLY: Send entire amount with last chunk only
                - FULL_AMOUNT_EACH: Send full amount with each chunk

        Returns:
            list[dict]: Transaction responses for each chunk sent
            
        Raises:
            ValueError: If wallet input is invalid
            HandshakeRequiredException: If encryption requested without prior handshake
        """
        # Handle wallet input
        if isinstance(wallet_seed_or_wallet, str):
            wallet = self.spawn_wallet_from_seed(wallet_seed_or_wallet)
            logger.debug(f"GenericPFTUtilities.send_memo: Spawned wallet for {wallet.address} to send memo to {destination}...")
        elif isinstance(wallet_seed_or_wallet, Wallet):
            wallet = wallet_seed_or_wallet
        else:
            logger.error("GenericPFTUtilities.send_memo: Invalid wallet input, raising ValueError")
            raise ValueError("Invalid wallet input")

<<<<<<< HEAD
=======
        # Extract memo data, type, and format
        if isinstance(memo, Memo):
            memo_data = self.hex_to_text(memo.memo_data)
            memo_type = self.hex_to_text(memo.memo_type)
            memo_format = self.hex_to_text(memo.memo_format)
        else:
            memo_data = str(memo)
            memo_type = message_id or self.generate_custom_id()
            memo_format = username or wallet.classic_address

>>>>>>> bcb8242a
        # TODO: Adopt a spec for PFT requirements
        # Get per-tx PFT requirement
        if not disable_pft_check:
            pft_amount = pft_amount or self.transaction_requirements.get_pft_requirement(
                address=destination,
                memo_type=memo_type
            )

<<<<<<< HEAD
        # Construct parameters for memo processing
        params = MemoConstructionParameters.construct_standardized_memo(
            source=wallet.address,
            destination=destination,
            memo_data=memo_data,
            memo_type=memo_type,
            should_encrypt=encrypt,
            should_compress=compress,
            pft_amount=pft_amount
        )

        # Generate memo group using processor
        memo_group = await MemoProcessor.construct_group_generic(
            memo_params=params,
            wallet=wallet,
            message_encryption=self.message_encryption
        )

        # Send memo group
        return await self.send_memo_group(wallet, destination, memo_group, pft_amount, pft_distribution)
    
    async def send_memo_group(
        self,
        wallet_seed_or_wallet: Union[str, Wallet],
        destination: str,
        memo_group: MemoGroup,
        pft_amount: Optional[Decimal] = None,
        pft_distribution: PFTSendDistribution = PFTSendDistribution.FULL_AMOUNT_EACH,
        xrp_amount: Optional[Decimal] = None,
        destination_tag: Optional[int] = None
    ) -> Union[Response, list[Response]]:
        """Send a memo group to a destination
        
        Args:
            wallet_seed_or_wallet: Either a wallet seed string or a Wallet object
            destination: XRPL destination address
            memo_group: MemoGroup object containing memos to send
            pft_amount: Optional total PFT amount to send
            pft_distribution: Strategy for distributing PFT across chunks:
                - DISTRIBUTE_EVENLY: Split total amount evenly across all chunks
                - LAST_CHUNK_ONLY: Send entire amount with last chunk only
                - FULL_AMOUNT_EACH: Send full amount with each chunk
            xrp_amount: Optional XRP amount to send (only sent with last chunk)
            destination_tag: Optional destination tag
        
        Returns:
            Single Response or list of Responses depending on number of memos
        """
        # Handle wallet input
        if isinstance(wallet_seed_or_wallet, str):
            wallet = self.spawn_wallet_from_seed(wallet_seed_or_wallet)
        elif isinstance(wallet_seed_or_wallet, Wallet):
            wallet = wallet_seed_or_wallet
        else:
            logger.error("GenericPFTUtilities.send_memo: Invalid wallet input, raising ValueError")
            raise ValueError("Invalid wallet input")
        
        responses = []
        num_memos = len(memo_group.memos)

        for idx, memo in enumerate(memo_group.memos):
            # Determine PFT amount for this chunk based on distribution strategy
            chunk_pft_amount = None
            match pft_distribution:
                case PFTSendDistribution.DISTRIBUTE_EVENLY:
                    chunk_pft_amount = pft_amount / (Decimal(num_memos) if num_memos > 0 else 1)
                case PFTSendDistribution.LAST_CHUNK_ONLY:
                    chunk_pft_amount = pft_amount if idx == num_memos - 1 else 0
                case PFTSendDistribution.FULL_AMOUNT_EACH:
                    chunk_pft_amount = pft_amount

            # Only send XRP with last chunk
            chunk_xrp_amount = xrp_amount if idx == num_memos - 1 else None

            logger.debug(f"Sending memo {idx + 1} of {len(memo_group.memos)} from {wallet.address} to {destination}")
            responses.append(await self._send_memo_single(
                wallet,
                destination,
                memo,
                chunk_pft_amount,
                chunk_xrp_amount,
                destination_tag
            ))

        return responses if len(memo_group.memos) > 1 else responses[0]

    async def _send_memo_single(
        self, 
        wallet: Wallet, 
        destination: str, 
        memo: Memo, 
        pft_amount: Optional[Decimal] = None,
        xrp_amount: Optional[Decimal] = None,
        destination_tag: Optional[int] = None
    ) -> Response:
=======
        # Check if this is a system memo type
        is_system_memo = any(
            memo_type == system_type.value 
            for system_type in global_constants.SystemMemoType
        )

        # Handle encryption if requested
        if encrypt:
            logger.debug(f"GenericPFTUtilities.send_memo: {username} requested encryption. Checking handshake status.")
            channel_key, counterparty_key = await self.message_encryption.get_handshake_for_address(wallet.address, destination)
            if not (channel_key and counterparty_key):
                raise HandshakeRequiredException(wallet.address, destination)
            shared_secret = self.message_encryption.get_shared_secret(counterparty_key, wallet.seed)
            encrypted_memo = self.message_encryption.encrypt_memo(memo_data, shared_secret)
            memo_data = "WHISPER__" + encrypted_memo

        # Handle compression if requested
        if compress:
            logger.debug(f"GenericPFTUtilities.send_memo: {username} requested compression. Compressing memo.")
            compressed_data = self.compress_string(memo_data)
            logger.debug(f"GenericPFTUtilities.send_memo: Compressed memo to length {len(compressed_data)}")
            memo_data = "COMPRESSED__" + compressed_data

        # For system memos, verify size and prevent chunking
        # construct_memo will raise ValueError if size exceeds limit, since SystemMemoTypes cannot be chunked due to collision risk
        memo = self.construct_memo(
            memo_format=memo_format,
            memo_type=memo_type,
            memo_data=memo_data,
            validate_size=(is_system_memo and chunk)
        )

        if is_system_memo:
            return await self._send_memo_single(wallet, destination, memo, pft_amount)

        # Handle chunking for non-system memos if requested, or if _chunk_memos returns more than one memo
        chunk_memos = self._chunk_memos(memo)
        if chunk or len(chunk_memos) > 1:
            try:
                responses = []

                for idx, chunk_memo in enumerate(chunk_memos):
                    logger.debug(f"Sending chunk {idx+1} of {len(chunk_memos)}: {chunk_memo.memo_data[:100]}...")
                    responses.append(await self._send_memo_single(wallet, destination, chunk_memo, pft_amount))

                return responses
            except Exception as e:
                logger.error(f"GenericPFTUtilities.send_memo: Error chunking memo: {e}")
                logger.error(traceback.format_exc())
                raise e
        else:
            return await self._send_memo_single(wallet, destination, memo, pft_amount)

    async def _send_memo_single(self, wallet: Wallet, destination: str, memo: Memo, pft_amount: Decimal) -> Response:
>>>>>>> bcb8242a
        """ Sends a single memo to a destination """
        client = AsyncJsonRpcClient(self.https_url)

        payment_args = {
            "account": wallet.address,
            "destination": destination,
            "memos": [memo]
        }

        if destination_tag is not None:
            payment_args["destination_tag"] = destination_tag

        if pft_amount and pft_amount > 0:
            payment_args["amount"] = xrpl.models.amounts.IssuedCurrencyAmount(
                currency="PFT",
                issuer=self.pft_issuer,
                value=str(pft_amount)
            )
        elif xrp_amount:
            payment_args["amount"] = xrpl.utils.xrp_to_drops(xrp_amount)
        else:
            # Send minimum XRP amount for memo-only transactions
            payment_args["amount"] = xrpl.utils.xrp_to_drops(Decimal(global_constants.MIN_XRP_PER_TRANSACTION))

        payment = xrpl.models.transactions.Payment(**payment_args)

        try:
            logger.debug(f"GenericPFTUtilities._send_memo_single: Submitting transaction to send memo from {wallet.address} to {destination}")
            response = await submit_and_wait(payment, client, wallet)
            return response
        except xrpl.transaction.XRPLReliableSubmissionException as e:
            logger.error(f"GenericPFTUtilities._send_memo_single: Transaction submission failed: {e}")
            logger.error(traceback.format_exc())
            raise
        except Exception as e:
            logger.error(f"GenericPFTUtilities._send_memo_single: Unexpected error: {e}")
            logger.error(traceback.format_exc())
            raise
<<<<<<< HEAD
=======
    
    def _reconstruct_chunked_message(
        self,
        memo_type: str,
        memo_history: pd.DataFrame
    ) -> str:
        """Reconstruct a message from its chunks.
        
        Args:
            memo_type: Message ID to reconstruct
            memo_history: DataFrame containing memo history
            account_address: Account address that sent the chunks
            
        Returns:
            str: Reconstructed message or None if reconstruction fails
        """
        try:
            # Get all chunks with this memo type from this account
            memo_chunks = memo_history[
                (memo_history['memo_type'] == memo_type) &
                (memo_history['memo_data'].str.match(r'^chunk_\d+__'))  # Only get actual chunks
            ].copy()

            if memo_chunks.empty:
                return None
            
            # Extract chunk numbers and sort
            def extract_chunk_number(x):
                match = re.search(r'^chunk_(\d+)__', x)
                return int(match.group(1)) if match else 0
            
            memo_chunks['chunk_number'] = memo_chunks['memo_data'].apply(extract_chunk_number)
            memo_chunks = memo_chunks.sort_values('datetime')

            # Detect and handle multiple chunk sequences
            # This is to handle the case when a new message is erroneusly sent with an existing message ID
            current_sequence = []
            highest_chunk_num = 0

            for _, chunk in memo_chunks.iterrows():
                # If we see a chunk_1 and already have chunks, this is a new sequence
                if chunk['chunk_number'] == 1 and current_sequence:
                    # Check if previous sequence was complete (no gaps)
                    expected_chunks = set(range(1, highest_chunk_num + 1))
                    actual_chunks = set(chunk['chunk_number'] for chunk in current_sequence)

                    if expected_chunks == actual_chunks:
                        # First sequence is complete, ignore all subsequent chunks
                        # logger.warning(f"GenericPFTUtilities._reconstruct_chunked_message: Found complete sequence for {memo_type}, ignoring new sequence")
                        break
                    else:
                        # First sequence was incomplete, start fresh with new sequence
                        # logger.warning(f"GenericPFTUtilities._reconstruct_chunked_message: Previous sequence incomplete for {memo_type}, starting new sequence")
                        current_sequence = []
                        highest_chunk_num = 0

                current_sequence.append(chunk)
                highest_chunk_num = max(highest_chunk_num, chunk['chunk_number'])

            # Verify final sequence is complete
            expected_chunks = set(range(1, highest_chunk_num + 1))
            actual_chunks = set(chunk['chunk_number'] for chunk in current_sequence)
            if expected_chunks != actual_chunks:
                # logger.warning(f"GenericPFTUtilities._reconstruct_chunked_message: Missing chunks for {memo_type}. Expected {expected_chunks}, got {actual_chunks}")
                return None

            # Combine chunks in order
            current_sequence.sort(key=lambda x: x['chunk_number'])
            reconstructed_parts = []
            for chunk in current_sequence:
                chunk_data = re.sub(r'^chunk_\d+__', '', chunk['memo_data'])
                reconstructed_parts.append(chunk_data)
>>>>>>> bcb8242a

    async def fetch_account_transactions(
            self,
            account_address: str,
            ledger_index_min: int = -1,
            ledger_index_max: int = -1,
            max_attempts: int = 3,
            retry_delay: float = 0.2,
            limit: int = 1000
        ) -> list[dict]:
        """Fetch transactions for an account from the XRPL"""
        all_transactions = []  # List to store all transactions
        marker = None  # Fetch transactions using marker pagination
        attempt = 0
        client = AsyncJsonRpcClient(self.https_url)

<<<<<<< HEAD
        while attempt < max_attempts:
            try:
                request = xrpl.models.requests.account_tx.AccountTx(
                    account=account_address,
                    ledger_index_min=ledger_index_min,
                    ledger_index_max=ledger_index_max,
                    limit=limit,
                    marker=marker,
                    forward=True
                )
                response = await client.request(request)
                transactions = response.result["transactions"]
                all_transactions.extend(transactions)
=======
    async def process_memo_data(
        self,
        memo_type: str,
        memo_data: str,
        decompress: bool = True,
        decrypt: bool = True,
        full_unchunk: bool = False, 
        memo_history: Optional[pd.DataFrame] = None,
        channel_address: Optional[str] = None,
        channel_counterparty: Optional[str] = None,
        channel_private_key: Optional[Union[str, xrpl.wallet.Wallet]] = None
    ) -> str:
        """Process memo data, handling both single and multi-chunk messages.
        
        For encrypted messages (WHISPER__ prefix), this method handles decryption using ECDH:
        
        Encryption Channel:
        - An encrypted channel exists between two XRPL addresses (channel_address and channel_counterparty)
        - To decrypt a message, you need the private key (channel_private_key) corresponding to one end 
        of the channel (channel_address)
        - It doesn't matter which end was the sender or receiver - what matters is having 
        the private key for channel_address, and the public key for channel_counterparty
        
        Example Usage:
        1. When node has the private key:
            process_memo_data(
                channel_address=node_address,               # The end we have the private key for
                channel_counterparty=other_party_address,   # The other end of the channel
                channel_private_key=node_private_key        # Must correspond to channel_address
            )
        
        2. When we have a user's private key (legacy case):
            process_memo_data(
                channel_address=user_address,             # The end we have the private key for
                channel_counterparty=node_address,        # The other end of the channel
                channel_private_key=user_private_key      # Must correspond to channel_address
            )
>>>>>>> bcb8242a

                if "marker" not in response.result:
                    break
                marker = response.result["marker"]

            except Exception as e:
                logger.error(f"GenericPFTUtilities.get_account_transactions: Error occurred while fetching transactions (attempt {attempt + 1}): {str(e)}")
                attempt += 1
                if attempt < max_attempts:
                    logger.debug(f"GenericPFTUtilities.get_account_transactions: Retrying in {retry_delay} seconds...")
                    await asyncio.sleep(retry_delay)
                else:
                    logger.warning("GenericPFTUtilities.get_account_transactions: Max attempts reached. Transactions may be incomplete.")
                    break

<<<<<<< HEAD
        return all_transactions

    @staticmethod
    def _extract_field(json_data: dict, field: str) -> Any:
        """Extract a field from JSON data, converting dicts to strings.
    
        Args:
            json_data: JSON dictionary to extract from
            field: Field name to extract
            
        Returns:
            Field value or None if not found/invalid
        """
        try:
            value = json_data.get(field)
            return str(value) if isinstance(value, dict) else value
        except AttributeError:
            return None

    async def fetch_formatted_transaction_history(
            self, 
            account_address: str,
            fetch_new_only: bool = True
        ) -> List[Dict[str, Any]]:
        """Fetch and format transaction history for an account.
=======
                # Skip chunk processing for SystemMemoType messages
                is_system_memo = any(
                    memo_type == system_type.value 
                    for system_type in global_constants.SystemMemoType
                )

                # Handle chunking for non-system messages only
                if not is_system_memo:
                    # Check if this is a chunked message
                    chunk_match = re.match(r'^chunk_\d+__', memo_data)
                    if chunk_match:
                        reconstructed = self._reconstruct_chunked_message(
                            memo_type=memo_type,
                            memo_history=memo_history
                        )
                        if reconstructed:
                            processed_data = reconstructed
                        else:
                            # If reconstruction fails, just clean the prefix from the single message
                            # logger.warning(f"GenericPFTUtilities.process_memo_data: Reconstruction of chunked message {memo_type} from {channel_address} failed. Cleaning prefix from single message.")
                            processed_data = re.sub(r'^chunk_\d+__', '', memo_data)
            
            elif isinstance(processed_data, str):
                # Simple chunk prefix removal (no full unchunking)
                processed_data = re.sub(r'^chunk_\d+__', '', processed_data)
                
            # Handle decompression
            if decompress and processed_data.startswith('COMPRESSED__'):
                processed_data = processed_data.replace('COMPRESSED__', '', 1)
                # logger.debug(f"GenericPFTUtilities.process_memo_data: Decompressing data: {processed_data}")
                try:
                    processed_data = self.decompress_string(processed_data)
                except Exception as e:
                    # logger.warning(f"GenericPFTUtilities.process_memo_data: Error decompressing data: {e}")
                    return processed_data

            # Handle encryption
            if decrypt and processed_data.startswith('WHISPER__'):
                if not all([channel_private_key, channel_counterparty, channel_address]):
                    logger.warning(
                        f"GenericPFTUtilities.process_memo_data: Cannot decrypt message {memo_type} - "
                        f"missing required parameters. Need channel_private_key: {bool(channel_private_key)}, "
                        f"channel_counterparty: {bool(channel_counterparty)}, channel_address: {bool(channel_address)}"
                    )
                    return processed_data
                
                # Handle wallet object or seed
                if isinstance(channel_private_key, xrpl.wallet.Wallet):
                    channel_wallet = channel_private_key
                    channel_private_key = channel_private_key.seed
                else:
                    channel_private_key = channel_private_key
                    channel_wallet = xrpl.wallet.Wallet.from_seed(channel_private_key)
                
                # Validate that the channel_private_key passed to this method corresponds to channel_address
                if channel_wallet.classic_address != channel_address:
                    logger.warning(
                        f"GenericPFTUtilities.process_memo_data: Cannot decrypt message {memo_type} - "
                        f"wallet address derived from channel_private_key {channel_wallet.classic_address} does not match channel_address {channel_address}"
                    )
                    return processed_data

                # logger.debug(f"GenericPFTUtilities.process_memo_data: Getting handshake for {channel_address} and {channel_counterparty}")
                channel_key, counterparty_key = await self.message_encryption.get_handshake_for_address(
                    channel_address=channel_address,
                    channel_counterparty=channel_counterparty
                )
                if not (channel_key and counterparty_key):
                    logger.warning(
                        f"GenericPFTUtilities.process_memo_data: Cannot decrypt message {memo_type} - "
                        f"no handshake found between {channel_address} and {channel_counterparty}... "
                        f"channel_key: {channel_key}, counterparty_key: {counterparty_key}"
                    )
                    return processed_data
                
                # Get the shared secret from the handshake key
                shared_secret = self.message_encryption.get_shared_secret(
                    received_public_key=counterparty_key, 
                    channel_private_key=channel_private_key
                )
                # logger.debug(f"GenericPFTUtilities.process_memo_data: Got shared secret for {channel_address} and {channel_counterparty}: {shared_secret}")
                try:
                    processed_data = self.message_encryption.process_encrypted_message(processed_data, shared_secret)
                except Exception as e:
                    message = (
                        f"GenericPFTUtilities.process_memo_data: Error decrypting message {memo_type} "
                        f"between address {channel_address} and counterparty {channel_counterparty}: {processed_data}"
                    )
                    logger.error(message)
                    logger.error(traceback.format_exc())
                    return f"[Decryption Failed] {processed_data}"

            # logger.debug(f"GenericPFTUtilities.process_memo_data: Decrypted data: {processed_data}")
                
            return processed_data
            
        except Exception as e:
            logger.warning(f"GenericPFTUtilities.process_memo_data: Error processing memo {memo_type}: {e}")
            return processed_data
        
    async def get_all_account_compressed_messages_for_remembrancer(
        self,
        account_address: str,
    ) -> pd.DataFrame:
        """Convenience method for getting all messages for a user from the remembrancer's perspective"""
        return await self.get_all_account_compressed_messages(
            account_address=account_address,
            channel_private_key=self.credential_manager.get_credential(
                f"{self.node_config.remembrancer_name}__v1xrpsecret"
            )
        )

    async def get_all_account_compressed_messages(
        self,
        account_address: str,
        channel_private_key: Optional[Union[str, xrpl.wallet.Wallet]] = None,
    ) -> pd.DataFrame:
        """Get all messages for an account, handling chunked messages, compression, and encryption.
        
        This method is designed to be called from the node's perspective and handles two scenarios:
        
        1. Getting messages for a user's address:
        - account_address = user's address
        - channel_counterparty = user's address (for decryption)
        
        2. Getting messages for the remembrancer's address:
        - account_address = remembrancer's address
        - channel_counterparty = user_account from transaction (for decryption)
        
        The method handles:
        - Message chunking/reconstruction
        - Compression/decompression
        - Encryption/decryption using ECDH
>>>>>>> bcb8242a
        
        Retrieves transactions from XRPL and transforms them into a standardized
        format suitable for database storage.
        
        Args:
            account_address: XRPL account address to fetch transactions for
            fetch_new_only: If True, only fetch transactions after the last known ledger index.
                            If False, fetch entire transaction history.
                
        Returns:
            List of dictionaries containing processed transaction data with standardized fields
        """
<<<<<<< HEAD
        ledger_index_min = -1

        if fetch_new_only:
            # Get the last processed ledger index for this account
            last_ledger = await self.transaction_repository.get_last_ledger_index(account=account_address)
            if last_ledger is not None:
                ledger_index_min = last_ledger + 1

        # Fetch transaction history and prepare DataFrame
        transactions = await self.fetch_account_transactions(
            account_address=account_address, 
            ledger_index_min=ledger_index_min
        )
        if not transactions:
            return []
        
        formatted_transactions = []
        for tx in transactions:
            formatted_tx = {
                # Core transaction fields
                'hash': tx.get('hash'),
                'ledger_index': tx.get('ledger_index'),
                'close_time_iso': tx.get('close_time_iso'),
                'validated': tx.get('validated'),
                
                # Store complete transaction data
                'meta': tx.get('meta', {}),
                'tx_json': tx.get('tx_json', {}),
            }
            
            formatted_transactions.append(formatted_tx)
        
        return formatted_transactions

    async def fetch_pft_trustline_data(self, batch_size: int = 200) -> Dict[str, Dict[str, Any]]:
        """Get PFT token holder account information.
        
        Queries the XRPL for all accounts that have trustlines with the PFT issuer account.
        The balances are from the issuer's perspective, so they are negated to show actual
        holder balances (e.g., if issuer shows -100, holder has +100).

        Args:
            batch_size: Number of records to fetch per request (max 400)

        Returns:
            Dict of dictionaries with keys:
                - account (str): XRPL account address of the token holder
            and values:
                - balance (str): Raw balance string from XRPL
                - currency (str): Currency code (should be 'PFT')
                - limit_peer (str): Trustline limit
                - pft_holdings (float): Actual token balance (negated from issuer view)
        """
        # Initialize result dictionary and marker
        all_lines = {}
        marker = None

        client = AsyncJsonRpcClient(self.https_url)
        while True:
            try:
                # Request account lines with pagination
                request = xrpl.models.requests.AccountLines(
                    account=self.pft_issuer,
                    ledger_index="validated",
                    limit=batch_size,
                    marker=marker
                )
                
                response = await client.request(request)

                # Process this batch of lines
                for line in response.result['lines']:
                    all_lines[line['account']] = {
                        'balance': Decimal(line['balance']),
                        'currency': line['currency'],
                        'limit_peer': line['limit_peer'],
                        'pft_holdings': Decimal(line['balance']) * -1
                    }
                
                # Check if there are more results
                marker = response.result.get('marker')
                if not marker:
                    break
                    
            except Exception as e:
                logger.error(f"Error fetching trustline data batch: {e}")
                logger.error(traceback.format_exc())
                break

        return all_lines

    async def get_pft_holders_async(self) -> Dict[str, Dict[str, Any]]:
        """Get current PFT holder data from database (async version)"""
        try:
            return await self.transaction_repository.get_pft_holders()
        except Exception as e:
            logger.error(f"Error getting PFT holders: {e}")
            logger.error(traceback.format_exc())
            return {}
        
    def get_pft_holders(self) -> Dict[str, Dict[str, Any]]:
        """Get current PFT holder data from database (sync version)"""
        try:
            # If we're already in an event loop, use it
            try:
                loop = asyncio.get_running_loop()
                return loop.run_until_complete(self.get_pft_holders_async())
            except RuntimeError:  # No running event loop
                return asyncio.run(self.get_pft_holders_async())
=======
        try:
            # Get transaction history
            memo_history = await self.get_account_memo_history(account_address=account_address, pft_only=True)

            if memo_history.empty:
                return pd.DataFrame()

            # Filter memo_history when getting messages for a user's address
            if account_address != self.node_config.remembrancer_address:
                # Scenario 1: Only include memos where remembrancer is involved
                memo_history = memo_history[
                    (memo_history['account'] == self.node_config.remembrancer_address) |
                    (memo_history['destination'] == self.node_config.remembrancer_address)
                ]
                
                if memo_history.empty:
                    logger.debug(f"No messages found between {account_address} and remembrancer")
                    return pd.DataFrame()

            # Derive channel_address from channel_private_key
            if isinstance(channel_private_key, xrpl.wallet.Wallet):
                channel_address = channel_private_key.classic_address
            else:
                channel_address = xrpl.wallet.Wallet.from_seed(channel_private_key).classic_address

            processed_messages = []
            for msg_id in memo_history['memo_type'].unique():

                msg_txns = memo_history[memo_history['memo_type'] == msg_id]
                first_txn = msg_txns.iloc[0]

                # Determine channel counterparty based on account_address
                # If we're getting messages for a user, they are the counterparty
                # If we're getting messages for the remembrancer, the user_account is the counterparty
                channel_counterparty = (
                    account_address 
                    if account_address != self.node_config.remembrancer_address 
                    else first_txn['user_account']
                )

                try:
                    # Process the message (handles chunking, decompression, and decryption)
                    processed_message = await self.process_memo_data(
                        memo_type=msg_id,
                        memo_data=first_txn['memo_data'],
                        full_unchunk=True,
                        memo_history=memo_history,
                        channel_address=channel_address,
                        channel_counterparty=channel_counterparty,
                        channel_private_key=channel_private_key
                    )
                except Exception as e:
                    processed_message = None

                processed_messages.append({
                    'memo_type': msg_id,
                    'memo_format': first_txn['memo_format'],
                    'processed_message': processed_message if processed_message else "[PROCESSING FAILED]",
                    'datetime': first_txn['datetime'],
                    'direction': first_txn['direction'],
                    'hash': first_txn['hash'],
                    'account': first_txn['account'],
                    'destination': first_txn['destination'],
                    'pft_amount': msg_txns['directional_pft'].sum()
                })

            result_df = pd.DataFrame(processed_messages)
            return result_df
        
        except Exception as e:
            logger.error(f"GenericPFTUtilities.get_all_account_compressed_messages: Error processing memo data for {account_address}: {e}")
            return pd.DataFrame()

    async def fetch_account_transactions(
            self,
            account_address: str,
            ledger_index_min: int = -1,
            ledger_index_max: int = -1,
            max_attempts: int = 3,
            retry_delay: float = 0.2,
            limit: int = 1000
        ) -> list[dict]:
        """Fetch transactions for an account from the XRPL"""
        all_transactions = []  # List to store all transactions
        marker = None  # Fetch transactions using marker pagination
        attempt = 0
        client = AsyncJsonRpcClient(self.https_url)

        while attempt < max_attempts:
            try:
                request = xrpl.models.requests.account_tx.AccountTx(
                    account=account_address,
                    ledger_index_min=ledger_index_min,
                    ledger_index_max=ledger_index_max,
                    limit=limit,
                    marker=marker,
                    forward=True
                )
                response = await client.request(request)
                transactions = response.result["transactions"]
                all_transactions.extend(transactions)

                if "marker" not in response.result:
                    break
                marker = response.result["marker"]

            except Exception as e:
                logger.error(f"GenericPFTUtilities.get_account_transactions: Error occurred while fetching transactions (attempt {attempt + 1}): {str(e)}")
                attempt += 1
                if attempt < max_attempts:
                    logger.debug(f"GenericPFTUtilities.get_account_transactions: Retrying in {retry_delay} seconds...")
                    await asyncio.sleep(retry_delay)
                else:
                    logger.warning("GenericPFTUtilities.get_account_transactions: Max attempts reached. Transactions may be incomplete.")
                    break

        return all_transactions

    @staticmethod
    def _extract_field(json_data: dict, field: str) -> Any:
        """Extract a field from JSON data, converting dicts to strings.
    
        Args:
            json_data: JSON dictionary to extract from
            field: Field name to extract
            
        Returns:
            Field value or None if not found/invalid
        """
        try:
            value = json_data.get(field)
            return str(value) if isinstance(value, dict) else value
        except AttributeError:
            return None

    async def fetch_formatted_transaction_history(
            self, 
            account_address: str,
            fetch_new_only: bool = True
        ) -> List[Dict[str, Any]]:
        """Fetch and format transaction history for an account.
        
        Retrieves transactions from XRPL and transforms them into a standardized
        format suitable for database storage.
        
        Args:
            account_address: XRPL account address to fetch transactions for
            fetch_new_only: If True, only fetch transactions after the last known ledger index.
                            If False, fetch entire transaction history.
                
        Returns:
            List of dictionaries containing processed transaction data with standardized fields
        """
        ledger_index_min = -1

        if fetch_new_only:
            # Get the last processed ledger index for this account
            last_ledger = await self.transaction_repository.get_last_ledger_index(account=account_address)
            if last_ledger is not None:
                ledger_index_min = last_ledger + 1

        # Fetch transaction history and prepare DataFrame
        transactions = await self.fetch_account_transactions(
            account_address=account_address, 
            ledger_index_min=ledger_index_min
        )
        if not transactions:
            return []
        
        formatted_transactions = []
        for tx in transactions:
            formatted_tx = {
                # Core transaction fields
                'hash': tx.get('hash'),
                'ledger_index': tx.get('ledger_index'),
                'close_time_iso': tx.get('close_time_iso'),
                'validated': tx.get('validated'),
                
                # Store complete transaction data
                'meta': tx.get('meta', {}),
                'tx_json': tx.get('tx_json', {}),
            }
            
            formatted_transactions.append(formatted_tx)
        
        return formatted_transactions

    async def fetch_pft_trustline_data(self, batch_size: int = 200) -> Dict[str, Dict[str, Any]]:
        """Get PFT token holder account information.
        
        Queries the XRPL for all accounts that have trustlines with the PFT issuer account.
        The balances are from the issuer's perspective, so they are negated to show actual
        holder balances (e.g., if issuer shows -100, holder has +100).

        Args:
            batch_size: Number of records to fetch per request (max 400)

        Returns:
            Dict of dictionaries with keys:
                - account (str): XRPL account address of the token holder
            and values:
                - balance (str): Raw balance string from XRPL
                - currency (str): Currency code (should be 'PFT')
                - limit_peer (str): Trustline limit
                - pft_holdings (float): Actual token balance (negated from issuer view)
        """
        # Initialize result dictionary and marker
        all_lines = {}
        marker = None

        client = AsyncJsonRpcClient(self.https_url)
        while True:
            try:
                # Request account lines with pagination
                request = xrpl.models.requests.AccountLines(
                    account=self.pft_issuer,
                    ledger_index="validated",
                    limit=batch_size,
                    marker=marker
                )
                
                response = await client.request(request)

                # Process this batch of lines
                for line in response.result['lines']:
                    all_lines[line['account']] = {
                        'balance': Decimal(line['balance']),
                        'currency': line['currency'],
                        'limit_peer': line['limit_peer'],
                        'pft_holdings': Decimal(line['balance']) * -1
                    }
                
                # Check if there are more results
                marker = response.result.get('marker')
                if not marker:
                    break
                    
            except Exception as e:
                logger.error(f"Error fetching trustline data batch: {e}")
                logger.error(traceback.format_exc())
                break

        return all_lines

    async def get_pft_holders_async(self) -> Dict[str, Dict[str, Any]]:
        """Get current PFT holder data from database (async version)"""
        try:
            return await self.transaction_repository.get_pft_holders()
>>>>>>> bcb8242a
        except Exception as e:
            logger.error(f"Error getting PFT holders: {e}")
            logger.error(traceback.format_exc())
            return {}
        
<<<<<<< HEAD
=======
    def get_pft_holders(self) -> Dict[str, Dict[str, Any]]:
        """Get current PFT holder data from database (sync version)"""
        try:
            # If we're already in an event loop, use it
            try:
                loop = asyncio.get_running_loop()
                return loop.run_until_complete(self.get_pft_holders_async())
            except RuntimeError:  # No running event loop
                return asyncio.run(self.get_pft_holders_async())
        except Exception as e:
            logger.error(f"Error getting PFT holders: {e}")
            logger.error(traceback.format_exc())
            return {}
        
>>>>>>> bcb8242a
    async def get_pft_holder_async(self, account_address: str) -> Dict[str, Any]:
        """Get PFT holder data for an account from the database (async version)"""
        try:
            return await self.transaction_repository.get_pft_holder(account_address)
        except Exception as e:
            logger.error(f"Error getting PFT holder: {e}")
            logger.error(traceback.format_exc())
            return {}

    def get_pft_holder(self, account_address: str) -> Dict[str, Any]:
        """Get PFT holder data for an account from the database (sync version)"""
<<<<<<< HEAD
        try:
            try:
                loop = asyncio.get_running_loop()
                return loop.run_until_complete(self.get_pft_holder_async(account_address))
            except RuntimeError:  # No running event loop
                return asyncio.run(self.get_pft_holder_async(account_address))
=======
        try:
            try:
                loop = asyncio.get_running_loop()
                return loop.run_until_complete(self.get_pft_holder_async(account_address))
            except RuntimeError:  # No running event loop
                return asyncio.run(self.get_pft_holder_async(account_address))
        except Exception as e:
            logger.error(f"Error getting PFT holder: {e}")
            logger.error(traceback.format_exc())
            return {}
        
    def get_pft_balance(self, account_address: str) -> Decimal:
        """Get PFT balance for an account from the database"""
        holder = self.get_pft_holder(account_address)
        return holder['balance'] if holder else Decimal(0)

    async def get_recent_user_memos(self, account_address: str, num_messages: int) -> str:
        """Get the most recent messages from a user's memo history.
        
        Args:
            account_address: The XRPL account address to fetch messages for
            num_messages: Number of most recent messages to return (default: 20)
            
        Returns:
            str: JSON string containing datetime-indexed messages
            
        Example:
            >>> get_recent_user_messages("r3UHe45BzAVB3ENd21X9LeQngr4ofRJo5n", 10)
            '{"2024-01-01T12:00:00": "message1", "2024-01-02T14:30:00": "message2", ...}'
        """
        try:
            # Get all messages and select relevant columns
            df = await self.get_all_account_compressed_messages(
                account_address=account_address,
                channel_private_key=self.credential_manager.get_credential(
                    f"{self.node_config.remembrancer_name}__v1xrpsecret"
                )
            )

            if df.empty:
                logger.debug(f"GenericPFTUtilities.get_recent_user_memos: No memo history found for {account_address}. Returning empty JSON")
                return json.dumps({})
        
            messages_df = df[['processed_message', 'datetime']]
            
            # Get most recent messages, sort by time, and convert to JSON
            recent_messages = (messages_df
                .tail(num_messages)
                .sort_values('datetime')
                .set_index('datetime')['processed_message']
                .to_json()
            )

            return recent_messages

>>>>>>> bcb8242a
        except Exception as e:
            logger.error(f"Error getting PFT holder: {e}")
            logger.error(traceback.format_exc())
            return {}
        
    def get_pft_balance(self, account_address: str) -> Decimal:
        """Get PFT balance for an account from the database"""
        holder = self.get_pft_holder(account_address)
        return holder['balance'] if holder else Decimal(0)

    def create_xrp_wallet(self):
        test_wallet = Wallet.create()
        classic_address= test_wallet.classic_address
        wallet_seed = test_wallet.seed
        output_string = f"""Wallet Address: {classic_address}
Wallet Secret: {wallet_seed}
        
STORE YOUR WALLET SECRET IN AN OFFLINE PREFERABLY NON DIGITAL LOCATION
THIS MESSAGE WILL AUTO DELETE IN 60 SECONDS
"""
        return output_string
    
    async def fetch_pft_balance(self, address: str) -> Decimal:
        """Get PFT balance for an account from the XRPL.
    
        Args:
            address (str): XRPL account address
            
        Returns:
            Decimal: PFT balance, 0 if no trustline exists
            
        Raises:
            Exception: If there is an error getting the PFT balance
        """
        client = AsyncJsonRpcClient(self.https_url)
        account_lines = AccountLines(
            account=address,
            ledger_index="validated"
        )
        try:
            response = await client.request(account_lines)
            if response.is_successful():
                pft_lines = [line for line in response.result['lines'] if line['account']==self.pft_issuer]
                return Decimal(pft_lines[0]['balance']) if pft_lines else Decimal(0)
        
        except Exception as e:
            logger.error(f"GenericPFTUtilities.fetch_pft_balance: Error getting PFT balance for {address}: {e}")
            logger.error(traceback.format_exc())
            return Decimal(0)
    
    async def fetch_xrp_balance(self, address: str) -> Decimal:
        """Get XRP balance for an account from the XRPL.
        
        Args:
            account_address (str): XRPL account address
            
        Returns:
            Decimal: XRP balance

        Raises:
            XRPAccountNotFoundException: If the account is not found
            Exception: If there is an error getting the XRP balance
        """
        client = AsyncJsonRpcClient(self.https_url)
        acct_info = AccountInfo(
            account=address,
            ledger_index="validated"
        )
        try:
            response = await client.request(acct_info)
            if response.is_successful():
                return Decimal(response.result['account_data']['Balance']) / 1_000_000

        except Exception as e:
            logger.error(f"GenericPFTUtilities.fetch_xrp_balance: Error getting XRP balance: {e}")
            logger.error(traceback.format_exc())
            return Decimal(0)

    async def verify_xrp_balance(self, address: str, minimum_xrp_balance: int) -> bool:
        """
        Verify that a wallet has sufficient XRP balance.
        
        Args:
            wallet: XRPL wallet object
            minimum_balance: Minimum required XRP balance
            
        Returns:
            tuple: (bool, float) - Whether balance check passed and current balance
        """
        balance = await self.fetch_xrp_balance(address)
        return (balance >= minimum_xrp_balance, balance)
    
    def extract_transaction_info(self, response) -> dict:
        """
        Extract key information from an XRPL transaction response object.
        Handles both native XRP and issued currency (e.g. PFT) transactions.

        Args:
            response (Response): The XRPL transaction response object.

        Returns:
            dict: A dictionary containing extracted transaction information with keys:
                - time: Transaction timestamp
                - amount: Transaction amount
                - currency: Currency code (XRP or token currency)
                - send_address: Sender's XRPL address
                - destination_address: Recipient's XRPL address
                - status: Transaction status
                - hash: Transaction hash
                - xrpl_explorer_url: URL to transaction in XRPL explorer
                - clean_string: Human-readable transaction summary
        """
        transaction_info = {}
        
        try:
            # Handle different response formats
            result = response.result if hasattr(response, 'result') else response
            tx_json = result.get('tx_json', {})
            
            # Extract basic transaction info
            transaction_info.update({
                'hash': result.get('hash'),
                'xrpl_explorer_url': self.network_config.explorer_tx_url_mask.format(hash=result.get('hash')),
                'send_address': tx_json.get('Account'),
                'destination_address': tx_json.get('Destination'),
                'time': result.get('close_time_iso') or tx_json.get('date'),
                'status': result.get('meta', {}).get('TransactionResult') or result.get('engine_result')
            })

            # Handle amount and currency based on transaction type
            amount_info = tx_json.get('DeliverMax') or tx_json.get('Amount')
            
            if isinstance(amount_info, dict):
                # Issued currency (e.g. PFT)
                transaction_info.update({
                    'amount': amount_info.get('value'),
                    'currency': amount_info.get('currency')
                })
            elif amount_info:
                # Native XRP (convert from drops)
                transaction_info.update({
                    'amount': str(int(amount_info) / 1_000_000),
                    'currency': 'XRP'
                })
            
            # Create human-readable summary
            clean_string = (
                f"Transaction of {transaction_info.get('amount', 'unknown amount')} "
                f"{transaction_info.get('currency', 'unknown currency')} "
                f"from {transaction_info.get('send_address', 'unknown sender')} "
                f"to {transaction_info.get('destination_address', 'unknown recipient')} "
                f"on {transaction_info.get('time', 'unknown time')}. "
                f"Status: {transaction_info.get('status', 'unknown')}. "
                f"Explorer: {transaction_info['xrpl_explorer_url']}"
            )
            transaction_info['clean_string'] = clean_string

        except Exception as e:
            logger.error(f"Error extracting transaction info: {str(e)}")
            transaction_info.update({
                'error': str(e),
                'clean_string': f"Error extracting transaction info: {str(e)}"
            })
        
        return transaction_info
        
    async def has_trust_line(self, wallet: xrpl.wallet.Wallet) -> bool:
        """Check if wallet has PFT trustline.
        
        Args:
            wallet: XRPL wallet object

        Returns:
            bool: True if trustline exists
        """
        try:
            pft_holders = self.get_pft_holders()
            return wallet.classic_address in pft_holders
        except Exception as e:
            logger.error(f"GenericPFTUtilities.has_trust_line: Error checking if user {wallet.classic_address} has a trust line: {e}")
            return False
        
    async def handle_trust_line(self, wallet: xrpl.wallet.Wallet, username: str):
        """
        Check and establish PFT trustline if needed.
        
        Args:
            wallet: XRPL wallet object
            username: Discord username

        Raises:
            Exception: If there is an error creating the trust line
        """
        logger.debug(f"GenericPFTUtilities.handle_trust_line: Handling trust line for {username} ({wallet.classic_address})")
        if not await self.has_trust_line(wallet):
            logger.debug(f"GenericPFTUtilities.handle_trust_line: Trust line does not exist for {username} ({wallet.classic_address}), creating now...")
            response = await self.generate_trust_line_to_pft_token(wallet)
            if not response.is_successful():
                raise Exception(f"Error creating trust line: {response.result.get('error')}")
        else:
            logger.debug(f"GenericPFTUtilities.handle_trust_line: Trust line already exists for {wallet.classic_address}")

    async def generate_trust_line_to_pft_token(self, wallet: xrpl.wallet.Wallet) -> Response:
        """
        Generate a trust line to the PFT token.
        
        Args:
            wallet: XRPL wallet object
            
        Returns:
            Response: XRPL transaction response

        Raises:
            Exception: If there is an error creating the trust line
        """
        client = AsyncJsonRpcClient(self.https_url)
        trust_set_tx = xrpl.models.transactions.TrustSet(
            account=wallet.classic_address,
            limit_amount=xrpl.models.amounts.IssuedCurrencyAmount(
                currency="PFT",
                issuer=self.pft_issuer,
                value="100000000",
            )
        )
        logger.debug(f"GenericPFTUtilities.generate_trust_line_to_pft_token: Establishing trust line transaction from {wallet.classic_address} to issuer {self.pft_issuer}...")
        try:
            response = await submit_and_wait(trust_set_tx, client, wallet)
            return response
        except xrpl.transaction.XRPLReliableSubmissionException as e:
            logger.error(f"GenericPFTUtilities.generate_trust_line_to_pft_token: Transaction submission failed: {e}")
            logger.error(traceback.format_exc())
            raise
        except Exception as e:
            logger.error(f"GenericPFTUtilities.generate_trust_line_to_pft_token: Unexpected error: {e}")
            logger.error(traceback.format_exc())
            raise

    async def get_recent_messages(self, wallet_address): 
        incoming_messages = None
        outgoing_messages = None
        try:

            memo_history = await self.get_account_memo_history(wallet_address)
            memo_history = memo_history.sort_values('datetime')

            def format_transaction_message(transaction):
                """
                Format a transaction message with specified elements.
                
                Args:
                transaction (pd.Series): A single transaction from the DataFrame.
                
                Returns:
                str: Formatted transaction message.
                """
                url_mask = self.network_config.explorer_tx_url_mask
                return (f"Task ID: {transaction['memo_type']}\n"
                        f"Memo: {transaction['memo_data']}\n"
                        f"PFT Amount: {transaction['directional_pft']}\n"
                        f"Datetime: {transaction['datetime']}\n"
                        f"XRPL Explorer: {url_mask.format(hash=transaction['hash'])}")
            
            # Only try to format if there are matching transactions
            incoming_df = memo_history[memo_history['direction']=='INCOMING']
            if not incoming_df.empty:
                incoming_messages = format_transaction_message(incoming_df.tail(1).iloc[0])
                
            outgoing_df = memo_history[memo_history['direction']=='OUTGOING']
            if not outgoing_df.empty:
                outgoing_messages = format_transaction_message(outgoing_df.tail(1).iloc[0])

        except Exception as e:
            logger.error(f"GenericPFTUtilities.get_recent_messages: Error getting recent messages for {wallet_address}: {e}")
            logger.error(traceback.format_exc())
        
        return incoming_messages, outgoing_messages
    
    @staticmethod
    def remove_chunk_prefix(self, memo_data: str) -> str:
        """Remove chunk prefix from memo data if present.
        
        Args:
            memo_data: Raw memo data string
                
        Returns:
            str: Memo data with chunk prefix removed if present, otherwise unchanged
        """
        return re.sub(r'^chunk_\d+__', '', memo_data)<|MERGE_RESOLUTION|>--- conflicted
+++ resolved
@@ -14,10 +14,7 @@
 import traceback
 import asyncio
 import math
-<<<<<<< HEAD
 from inspect import signature
-=======
->>>>>>> bcb8242a
 
 # Third party imports
 import nest_asyncio
@@ -36,12 +33,9 @@
 # NodeTools imports
 import nodetools.configuration.constants as global_constants
 import nodetools.configuration.configuration as config
-<<<<<<< HEAD
 from nodetools.configuration.constants import PFTSendDistribution
 from nodetools.models.models import MemoGroup, MemoConstructionParameters, MemoTransaction
 from nodetools.models.memo_processor import MemoProcessor
-=======
->>>>>>> bcb8242a
 from nodetools.performance.monitor import PerformanceMonitor
 from nodetools.utilities.encryption import MessageEncryption
 from nodetools.utilities.transaction_requirements import TransactionRequirementService
@@ -279,123 +273,161 @@
             logger.error(f"Error verifying transaction response: {e}")
             logger.error(traceback.format_exc())
             return False
-<<<<<<< HEAD
-=======
-    
-    # TODO: Move to MemoBuilder
-    @staticmethod
-    def generate_custom_id():
-        """ Generate a unique memo_type """
-        letters = ''.join(random.choices(string.ascii_uppercase, k=2))
-        numbers = ''.join(random.choices(string.digits, k=2))
-        second_part = letters + numbers
-        date_string = datetime.datetime.now().strftime("%Y-%m-%d %H:%M")
-        output= date_string+'__'+second_part
-        output = output.replace(' ',"_")
-        return output
-
-    # TODO: Move to MemoBuilder
-    @staticmethod
-    def decode_xrpl_memo(memo_dict):
-        """Convert hex-encoded memo fields to readable text.
-        
-        Args:
-            memo_dict: Dictionary containing hex-encoded memo fields
-                (MemoFormat, MemoType, MemoData)
-                
-        Returns:
-            dict: Dictionary with decoded text values for each memo field
-        """
-        memo_fields = {
-            'MemoFormat': '',
-            'MemoType': '',
-            'MemoData': ''
-        }
-        
-        for field in memo_fields:
+
+    @staticmethod
+    def spawn_wallet_from_seed(seed):
+        """ outputs wallet initialized from seed"""
+        wallet = xrpl.wallet.Wallet.from_seed(seed)
+        logger.debug(f'-- Spawned wallet with address {wallet.address}')
+        return wallet
+    
+    @PerformanceMonitor.measure('get_account_memo_history')
+    async def get_account_memo_history(
+        self, 
+        account_address: str, 
+        pft_only: bool = False, 
+        memo_type_filter: Optional[str] = None
+    ) -> pd.DataFrame:
+        """Get transaction history with memos for an account.
+        
+        Args:
+            account_address: XRPL account address to get history for
+            pft_only: If True, only return transactions with PFT included.
+            memo_type_filter: Optional string to filter memo_types using LIKE. E.g. '%google_doc_context_link'
+    
+        Returns:
+            DataFrame containing transaction history with memo details
+        """
+        results = await self.transaction_repository.get_account_memo_history(
+            account_address=account_address,
+            pft_only=pft_only,
+            memo_type_filter=memo_type_filter
+        )
+
+        df = pd.DataFrame(results)
+
+        # Convert datetime column to datetime after DataFrame creation
+        df['datetime'] = pd.to_datetime(df['datetime'])
+        return df
+    
+    async def get_latest_valid_memo_groups(
+        self,
+        memo_history: pd.DataFrame,
+        num_groups: Optional[int] = 1
+    ) -> Optional[Union[MemoGroup, list[MemoGroup]]]:
+        """Get the most recent valid MemoGroup from a set of memo records.
+        This method is designed to process data returned from GenericPFTUtilities.get_account_memo_history.
+        
+        Args:
+            memo_history: DataFrame containing memo records
+            num_groups: Optional int limiting the number of memo groups to return.
+                       If 1 (default), returns a single MemoGroup.
+                       If > 1, returns a list of up to num_groups MemoGroups.
+                       If 0 or None, returns all valid memo groups.
+
+        Returns:
+            Optional[Union[MemoGroup, list[MemoGroup]]]: Most recent valid MemoGroup(s) or None if no valid groups found
+        """
+        if memo_history.empty or len(memo_history) == 0:
+            return None
+
+        # Filter for successful transactions
+        filtered_records = memo_history[memo_history['transaction_result'] == "tesSUCCESS"]
+
+        if filtered_records.empty or len(filtered_records) == 0:
+            return None
+        
+        # Get valid MemoTransaction fields
+        valid_fields = set(signature(MemoTransaction).parameters.keys())
+
+        valid_groups = []
+        
+        # Group by memo_type to handle chunked memos
+        for memo_type in filtered_records['memo_type'].unique():
             try:
-                if field in memo_dict:
-                    memo_fields[field] = GenericPFTUtilities.hex_to_text(memo_dict[field])
-            except Exception as e:
-                logger.debug(f"Failed to decode {field}: {e}")
-                
-        return memo_fields
-    
-    # TODO: Move to MemoBuilder
-    @staticmethod
-    def calculate_memo_size(memo_format: str, memo_type: str, memo_data: str) -> dict:
-        """
-        Calculates the size components of a memo using consistent logic.
-        
-        Args:
-            memo_format: The format field (usually username)
-            memo_type: The type field (usually task_id)
-            memo_data: The data field (the actual content)
-            
-        Returns:
-            dict: Size breakdown including:
-                - format_size: Size of hex-encoded format
-                - type_size: Size of hex-encoded type
-                - data_size: Size of hex-encoded data
-                - structural_overhead: Fixed overhead for JSON structure
-                - total_size: Total size including all components
-        """
-        format_size = len(str_to_hex(memo_format))
-        type_size = len(str_to_hex(memo_type))
-        data_size = len(str_to_hex(memo_data))
-        structural_overhead = global_constants.XRP_MEMO_STRUCTURAL_OVERHEAD
-
-        logger.debug(f"Memo size breakdown:")
-        logger.debug(f"  format_size: {format_size}")
-        logger.debug(f"  type_size: {type_size}")
-        logger.debug(f"  data_size: {data_size}")
-        logger.debug(f"  structural_overhead: {structural_overhead}")
-        logger.debug(f"  total_size: {format_size + type_size + data_size + structural_overhead}")
-
-        return {
-            'format_size': format_size,
-            'type_size': type_size,
-            'data_size': data_size,
-            'structural_overhead': structural_overhead,
-            'total_size': format_size + type_size + data_size + structural_overhead
-        }
-
-    # TODO: Move to MemoBuilder
-    @staticmethod
-    def construct_memo(memo_format, memo_type, memo_data, validate_size=False):
-        """Constructs a memo object, checking total size"""
-        # NOTE: This is a hack and appears too conservative
-        # NOTE: We don't know if this is the correct way calculate the XRPL size limits
-        # NOTE: This will raise an error even when a transaction might otherwise succeed
-        if validate_size:
-            size_info = GenericPFTUtilities.calculate_memo_size(memo_format, memo_type, memo_data)
-            if GenericPFTUtilities.is_over_1kb(size_info['total_size']):
-                raise ValueError(f"Memo exceeds 1 KB, raising ValueError: {size_info['total_size']}")
-
-        return Memo(
-            memo_data=GenericPFTUtilities.to_hex(memo_data),
-            memo_type=GenericPFTUtilities.to_hex(memo_type),
-            memo_format=GenericPFTUtilities.to_hex(memo_format)
-        )
-    
-    # TODO: Move to MemoBuilder
-    @staticmethod
-    def construct_handshake_memo(user, ecdh_public_key):
-        """Constructs a handshake memo for encrypted communication"""
-        return GenericPFTUtilities.construct_memo(
-            memo_data=ecdh_public_key,
-            memo_type=global_constants.SystemMemoType.HANDSHAKE.value,
-            memo_format=user
-        )
-
+                # Get all transactions for this memo_group
+                group_txs: pd.DataFrame = filtered_records[filtered_records['memo_type'] == memo_type]
+
+                # Convert DataFrame rows to MemoTransaction objects
+                memo_txs = []
+                for tx in group_txs.to_dict(orient='records'):
+                    valid_tx = {k: v for k, v in tx.items() if k in valid_fields}
+                    memo_txs.append(MemoTransaction(**valid_tx))
+
+                # Create and validate MemoGroup
+                memo_group = MemoGroup.create_from_memos(memo_txs)
+
+                # Additional check to ensure we only accept standardized memos
+                if not memo_group.structure or not memo_group.structure.is_valid_format:
+                    # logger.warning(f"Skipping memo group {memo_type} - not using standardized format")
+                    continue
+
+                valid_groups.append(memo_group)
+
+                # Return early if we've reached the desired number of groups
+                if len(valid_groups) == num_groups:
+                    break
+            
+            except ValueError as e:
+                logger.warning(f"Failed to process memo group {memo_type}: {e}")
+                continue
+
+        # If no valid memo groups found, return None
+        if not valid_groups:
+            return None
+        
+        # Return a single MemoGroup if num_groups is 1, otherwise return a list
+        return valid_groups[0] if num_groups == 1 else valid_groups
+    
+    async def send_handshake(self, wallet_seed: str, destination: str, username: str = None):
+        """Sends a handshake memo to establish encrypted communication"""
+        return await self.message_encryption.send_handshake(channel_private_key=wallet_seed, channel_counterparty=destination, username=username)
+    
+    def register_auto_handshake_wallet(self, wallet_address: str):
+        """Register a wallet address for automatic handshake responses."""
+        self.message_encryption.register_auto_handshake_wallet(wallet_address)
+
+    def get_auto_handshake_addresses(self) -> set[str]:
+        """Get a list of registered auto-handshake addresses"""
+        return self.message_encryption.get_auto_handshake_addresses()
+
+    async def get_handshake_for_address(self, channel_address: str, channel_counterparty: str):
+        """Get handshake for a specific address"""
+        return await self.message_encryption.get_handshake_for_address(channel_address, channel_counterparty)
+    
+    def get_shared_secret(self, received_public_key: str, channel_private_key: str):
+        """
+        Get shared secret for a received public key and channel private key.
+        The channel private key is the wallet secret.
+        """
+        return self.message_encryption.get_shared_secret(received_public_key, channel_private_key)
+    
     async def send_xrp(
             self,
             wallet_seed_or_wallet: Union[str, xrpl.wallet.Wallet], 
             amount: Union[Decimal, int, float], 
             destination: str, 
-            memo: Memo, 
+            memo_data: Optional[str] = None, 
+            memo_type: Optional[str] = None,
+            compress: bool = False,
+            encrypt: bool = False,
             destination_tag: Optional[int] = None
-        ):
+        ) -> Union[Response, list[Response]]:
+        """Send XRP with optional memo processing capabilities.
+        
+        Args:
+            wallet_seed_or_wallet: Either a wallet seed string or a Wallet object
+            amount: Amount of XRP to send
+            destination: XRPL destination address
+            memo_data: Optional memo data to include
+            memo_type: Optional memo type identifier
+            compress: Whether to compress the memo data
+            encrypt: Whether to encrypt the memo data
+            destination_tag: Optional destination tag
+            
+        Returns:
+            Single Response or list of Responses depending on number of memos
+        """
         # Handle wallet input
         if isinstance(wallet_seed_or_wallet, str):
             wallet = self.spawn_wallet_from_seed(wallet_seed_or_wallet)
@@ -405,342 +437,6 @@
             logger.error("GenericPFTUtilities.send_xrp: Invalid wallet input, raising ValueError")
             raise ValueError("Invalid wallet input")
 
-        client = AsyncJsonRpcClient(self.https_url)
-
-        payment = xrpl.models.transactions.Payment(
-            account=wallet.address,
-            amount=xrpl.utils.xrp_to_drops(Decimal(amount)),
-            destination=destination,
-            memos=[memo],
-            destination_tag=destination_tag
-        )
-        try:    
-            response = await submit_and_wait(payment, client, wallet)
-            return response    
-        except xrpl.transaction.XRPLReliableSubmissionException as e:    
-            logger.error(f"GenericPFTUtilities.send_xrp: Transaction submission failed: {e}")
-            logger.error(traceback.format_exc())
-            raise
-        except Exception as e:
-            logger.error(f"GenericPFTUtilities.send_xrp: Unexpected error: {e}")
-            logger.error(traceback.format_exc())
-            raise
->>>>>>> bcb8242a
-
-    @staticmethod
-    def spawn_wallet_from_seed(seed):
-        """ outputs wallet initialized from seed"""
-        wallet = xrpl.wallet.Wallet.from_seed(seed)
-        logger.debug(f'-- Spawned wallet with address {wallet.address}')
-        return wallet
-    
-    @PerformanceMonitor.measure('get_account_memo_history')
-<<<<<<< HEAD
-    async def get_account_memo_history(
-        self, 
-        account_address: str, 
-        pft_only: bool = False, 
-        memo_type_filter: Optional[str] = None
-    ) -> pd.DataFrame:
-=======
-    async def get_account_memo_history(self, account_address: str, pft_only: bool = True) -> pd.DataFrame:
->>>>>>> bcb8242a
-        """Get transaction history with memos for an account.
-        
-        Args:
-            account_address: XRPL account address to get history for
-            pft_only: If True, only return transactions with PFT included.
-            memo_type_filter: Optional string to filter memo_types using LIKE. E.g. '%google_doc_context_link'
-    
-        Returns:
-            DataFrame containing transaction history with memo details
-        """
-        results = await self.transaction_repository.get_account_memo_history(
-            account_address=account_address,
-<<<<<<< HEAD
-            pft_only=pft_only,
-            memo_type_filter=memo_type_filter
-=======
-            pft_only=pft_only
->>>>>>> bcb8242a
-        )
-
-        df = pd.DataFrame(results)
-
-        # Convert datetime column to datetime after DataFrame creation
-        df['datetime'] = pd.to_datetime(df['datetime'])
-        return df
-    
-<<<<<<< HEAD
-    async def get_latest_valid_memo_groups(
-        self,
-        memo_history: pd.DataFrame,
-        num_groups: Optional[int] = 1
-    ) -> Optional[Union[MemoGroup, list[MemoGroup]]]:
-        """Get the most recent valid MemoGroup from a set of memo records.
-        This method is designed to process data returned from GenericPFTUtilities.get_account_memo_history.
-        
-        Args:
-            memo_history: DataFrame containing memo records
-            num_groups: Optional int limiting the number of memo groups to return.
-                       If 1 (default), returns a single MemoGroup.
-                       If > 1, returns a list of up to num_groups MemoGroups.
-                       If 0 or None, returns all valid memo groups.
-
-        Returns:
-            Optional[Union[MemoGroup, list[MemoGroup]]]: Most recent valid MemoGroup(s) or None if no valid groups found
-        """
-        if memo_history.empty or len(memo_history) == 0:
-            return None
-
-        # Filter for successful transactions
-        filtered_records = memo_history[memo_history['transaction_result'] == "tesSUCCESS"]
-
-        if filtered_records.empty or len(filtered_records) == 0:
-            return None
-        
-        # Get valid MemoTransaction fields
-        valid_fields = set(signature(MemoTransaction).parameters.keys())
-
-        valid_groups = []
-        
-        # Group by memo_type to handle chunked memos
-        for memo_type in filtered_records['memo_type'].unique():
-            try:
-                # Get all transactions for this memo_group
-                group_txs: pd.DataFrame = filtered_records[filtered_records['memo_type'] == memo_type]
-
-                # Convert DataFrame rows to MemoTransaction objects
-                memo_txs = []
-                for tx in group_txs.to_dict(orient='records'):
-                    valid_tx = {k: v for k, v in tx.items() if k in valid_fields}
-                    memo_txs.append(MemoTransaction(**valid_tx))
-
-                # Create and validate MemoGroup
-                memo_group = MemoGroup.create_from_memos(memo_txs)
-
-                # Additional check to ensure we only accept standardized memos
-                if not memo_group.structure or not memo_group.structure.is_valid_format:
-                    # logger.warning(f"Skipping memo group {memo_type} - not using standardized format")
-                    continue
-
-                valid_groups.append(memo_group)
-
-                # Return early if we've reached the desired number of groups
-                if len(valid_groups) == num_groups:
-                    break
-            
-            except ValueError as e:
-                logger.warning(f"Failed to process memo group {memo_type}: {e}")
-                continue
-
-        # If no valid memo groups found, return None
-        if not valid_groups:
-            return None
-        
-        # Return a single MemoGroup if num_groups is 1, otherwise return a list
-        return valid_groups[0] if num_groups == 1 else valid_groups
-=======
-    def is_encrypted(self, memo: str):
-        """Check if a memo is encrypted"""
-        return self.message_encryption.is_encrypted(memo)
->>>>>>> bcb8242a
-    
-    async def send_handshake(self, wallet_seed: str, destination: str, username: str = None):
-        """Sends a handshake memo to establish encrypted communication"""
-        return await self.message_encryption.send_handshake(channel_private_key=wallet_seed, channel_counterparty=destination, username=username)
-    
-    def register_auto_handshake_wallet(self, wallet_address: str):
-        """Register a wallet address for automatic handshake responses."""
-        self.message_encryption.register_auto_handshake_wallet(wallet_address)
-
-    def get_auto_handshake_addresses(self) -> set[str]:
-        """Get a list of registered auto-handshake addresses"""
-        return self.message_encryption.get_auto_handshake_addresses()
-
-    async def get_handshake_for_address(self, channel_address: str, channel_counterparty: str):
-        """Get handshake for a specific address"""
-        return await self.message_encryption.get_handshake_for_address(channel_address, channel_counterparty)
-    
-    def get_shared_secret(self, received_public_key: str, channel_private_key: str):
-        """
-        Get shared secret for a received public key and channel private key.
-        The channel private key is the wallet secret.
-        """
-        return self.message_encryption.get_shared_secret(received_public_key, channel_private_key)
-<<<<<<< HEAD
-    
-    async def send_xrp(
-            self,
-=======
-
-    # TODO: Move to MemoBuilder
-    @staticmethod
-    def decode_memo_fields_to_dict(memo: Union[xrpl.models.transactions.Memo, dict]):
-        """Decodes hex-encoded XRP memo fields from a dictionary to a more readable dictionary format."""
-        # Handle xrpl.models.transactions.Memo objects
-        if hasattr(memo, 'memo_format'):  # This is a Memo object
-            fields = {
-                'memo_format': memo.memo_format,
-                'memo_type': memo.memo_type,
-                'memo_data': memo.memo_data
-            }
-        else:  # This is a dictionary from transaction JSON
-            fields = {
-                'memo_format': memo.get('MemoFormat', ''),
-                'memo_type': memo.get('MemoType', ''),
-                'memo_data': memo.get('MemoData', '')
-            }
-        
-        return {
-            key: GenericPFTUtilities.hex_to_text(value or '')
-            for key, value in fields.items()
-        }
-    
-    # TODO: Move to MemoBuilder
-    @staticmethod
-    def calculate_required_chunks(memo: Memo, max_size: int = global_constants.MAX_CHUNK_SIZE) -> int:
-        """
-        Calculates how many chunks will be needed to send a memo.
-        
-        Args:
-            memo: Original Memo object to analyze
-            max_size: Maximum size in bytes for each complete Memo object
-            
-        Returns:
-            int: Number of chunks required
-            
-        Raises:
-            ValueError: If the memo cannot be chunked (overhead too large)
-        """
-        # Extract memo components
-        memo_dict = GenericPFTUtilities.decode_memo_fields_to_dict(memo)
-        memo_format = memo_dict['memo_format']
-        memo_type = memo_dict['memo_type']
-        memo_data = memo_dict['memo_data']
-
-        logger.debug(f"Deconstructed (plaintext) memo sizes: "
-                    f"memo_format: {len(memo_format)}, "
-                    f"memo_type: {len(memo_type)}, "
-                    f"memo_data: {len(memo_data)}")
-
-        # Calculate overhead sizes
-        size_info = GenericPFTUtilities.calculate_memo_size(memo_format, memo_type, "chunk_999__")  # assuming chunk_999__ is worst-case chunk label overhead
-        max_data_size = max_size - size_info['total_size']
-
-        logger.debug(f"Size allocation:")
-        logger.debug(f"  Max size: {max_size}")
-        logger.debug(f"  Total overhead: {size_info['total_size']}")
-        logger.debug(f"  Available for data: {max_size} - {size_info['total_size']} = {max_data_size}")
-
-        if max_data_size <= 0:
-            raise ValueError(
-                f"No space for data: max_size={max_size}, total_overhead={size_info['total_size']}"
-            )
-        
-        # Calculate number of chunks needed
-        data_bytes = memo_data.encode('utf-8')
-        required_chunks = math.ceil(len(data_bytes) / max_data_size)
-        required_chunks = 1 if required_chunks == 0 else required_chunks
-        return required_chunks
-    
-    # TODO: Move to MemoBuilder
-    @staticmethod
-    def _chunk_memos(memo: Memo, max_size: int = global_constants.MAX_CHUNK_SIZE) -> List[Memo]:
-        """
-        Splits a Memo object into multiple Memo objects, each under MAX_CHUNK_SIZE bytes.
-        Only chunks the memo_data field while preserving memo_format and memo_type.
-        
-        Args:
-            memo: Original Memo object to split
-            max_size: Maximum size in bytes for each complete Memo object
-            
-        Returns:
-            List of Memo objects, each under max_size bytes
-        """
-        logger.debug("Chunking memo...")
-
-        # Extract memo components
-        memo_dict = GenericPFTUtilities.decode_memo_fields_to_dict(memo)
-        memo_format = memo_dict['memo_format']
-        memo_type = memo_dict['memo_type']
-        memo_data = memo_dict['memo_data']
-
-        # Calculate chunks needed and validate size
-        num_chunks = GenericPFTUtilities.calculate_required_chunks(memo, max_size)
-        chunk_size = len(memo_data.encode('utf-8')) // num_chunks
-                
-        # Split into chunks
-        chunked_memos = []
-        data_bytes = memo_data.encode('utf-8')
-        for chunk_number in range(1, num_chunks + 1):
-            start_idx = (chunk_number - 1) * chunk_size
-            end_idx = start_idx + chunk_size if chunk_number < num_chunks else len(data_bytes)
-            chunk = data_bytes[start_idx:end_idx]
-            chunk_with_label = f"chunk_{chunk_number}__{chunk.decode('utf-8', errors='ignore')}"
-
-            # Debug the sizes
-            test_format = str_to_hex(memo_format)
-            test_type = str_to_hex(memo_type)
-            test_data = str_to_hex(chunk_with_label)
-            
-            logger.debug(f"Chunk {chunk_number} sizes:")
-            logger.debug(f"  Plaintext Format size: {len(memo_format)}")
-            logger.debug(f"  Plaintext Type size: {len(memo_type)}")
-            logger.debug(f"  Plaintext Data size: {len(chunk_with_label)}")
-            logger.debug(f"  Plaintext Total size: {len(memo_format) + len(memo_type) + len(chunk_with_label)}")
-            logger.debug(f"  Hex Format size: {len(test_format)}")
-            logger.debug(f"  Hex Type size: {len(test_type)}")
-            logger.debug(f"  Hex Data size: {len(test_data)}")
-            logger.debug(f"  Hex Total size: {len(test_format) + len(test_type) + len(test_data)}")
-            
-            chunk_memo = GenericPFTUtilities.construct_memo(
-                memo_format=memo_format,
-                memo_type=memo_type,
-                memo_data=chunk_with_label,
-                validate_size=False  # TODO: The size validation appears too conservative
-            )
-
-            chunked_memos.append(chunk_memo)
-
-        return chunked_memos
-
-    async def send_memo(self, 
->>>>>>> bcb8242a
-            wallet_seed_or_wallet: Union[str, xrpl.wallet.Wallet], 
-            amount: Union[Decimal, int, float], 
-            destination: str, 
-            memo_data: Optional[str] = None, 
-            memo_type: Optional[str] = None,
-            compress: bool = False,
-            encrypt: bool = False,
-<<<<<<< HEAD
-            destination_tag: Optional[int] = None
-        ) -> Union[Response, list[Response]]:
-        """Send XRP with optional memo processing capabilities.
-        
-        Args:
-            wallet_seed_or_wallet: Either a wallet seed string or a Wallet object
-            amount: Amount of XRP to send
-            destination: XRPL destination address
-            memo_data: Optional memo data to include
-            memo_type: Optional memo type identifier
-            compress: Whether to compress the memo data
-            encrypt: Whether to encrypt the memo data
-            destination_tag: Optional destination tag
-            
-        Returns:
-            Single Response or list of Responses depending on number of memos
-        """
-        # Handle wallet input
-        if isinstance(wallet_seed_or_wallet, str):
-            wallet = self.spawn_wallet_from_seed(wallet_seed_or_wallet)
-        elif isinstance(wallet_seed_or_wallet, xrpl.wallet.Wallet):
-            wallet = wallet_seed_or_wallet
-        else:
-            logger.error("GenericPFTUtilities.send_xrp: Invalid wallet input, raising ValueError")
-            raise ValueError("Invalid wallet input")
-
         if not memo_data:
             return await self._send_memo_single(
                 wallet=wallet,
@@ -749,12 +445,6 @@
                 xrp_amount=Decimal(amount),
                 destination_tag=destination_tag
             )
-=======
-            pft_amount: Optional[Decimal] = None,
-            disable_pft_check: bool = False
-        ) -> Union[Response, list[Response]]:
-        """Primary method for sending memos on the XRPL with PFT requirements.
->>>>>>> bcb8242a
         
         params = MemoConstructionParameters.construct_standardized_memo(
             source=wallet.address,
@@ -825,19 +515,6 @@
             logger.error("GenericPFTUtilities.send_memo: Invalid wallet input, raising ValueError")
             raise ValueError("Invalid wallet input")
 
-<<<<<<< HEAD
-=======
-        # Extract memo data, type, and format
-        if isinstance(memo, Memo):
-            memo_data = self.hex_to_text(memo.memo_data)
-            memo_type = self.hex_to_text(memo.memo_type)
-            memo_format = self.hex_to_text(memo.memo_format)
-        else:
-            memo_data = str(memo)
-            memo_type = message_id or self.generate_custom_id()
-            memo_format = username or wallet.classic_address
-
->>>>>>> bcb8242a
         # TODO: Adopt a spec for PFT requirements
         # Get per-tx PFT requirement
         if not disable_pft_check:
@@ -846,7 +523,6 @@
                 memo_type=memo_type
             )
 
-<<<<<<< HEAD
         # Construct parameters for memo processing
         params = MemoConstructionParameters.construct_standardized_memo(
             source=wallet.address,
@@ -942,62 +618,6 @@
         xrp_amount: Optional[Decimal] = None,
         destination_tag: Optional[int] = None
     ) -> Response:
-=======
-        # Check if this is a system memo type
-        is_system_memo = any(
-            memo_type == system_type.value 
-            for system_type in global_constants.SystemMemoType
-        )
-
-        # Handle encryption if requested
-        if encrypt:
-            logger.debug(f"GenericPFTUtilities.send_memo: {username} requested encryption. Checking handshake status.")
-            channel_key, counterparty_key = await self.message_encryption.get_handshake_for_address(wallet.address, destination)
-            if not (channel_key and counterparty_key):
-                raise HandshakeRequiredException(wallet.address, destination)
-            shared_secret = self.message_encryption.get_shared_secret(counterparty_key, wallet.seed)
-            encrypted_memo = self.message_encryption.encrypt_memo(memo_data, shared_secret)
-            memo_data = "WHISPER__" + encrypted_memo
-
-        # Handle compression if requested
-        if compress:
-            logger.debug(f"GenericPFTUtilities.send_memo: {username} requested compression. Compressing memo.")
-            compressed_data = self.compress_string(memo_data)
-            logger.debug(f"GenericPFTUtilities.send_memo: Compressed memo to length {len(compressed_data)}")
-            memo_data = "COMPRESSED__" + compressed_data
-
-        # For system memos, verify size and prevent chunking
-        # construct_memo will raise ValueError if size exceeds limit, since SystemMemoTypes cannot be chunked due to collision risk
-        memo = self.construct_memo(
-            memo_format=memo_format,
-            memo_type=memo_type,
-            memo_data=memo_data,
-            validate_size=(is_system_memo and chunk)
-        )
-
-        if is_system_memo:
-            return await self._send_memo_single(wallet, destination, memo, pft_amount)
-
-        # Handle chunking for non-system memos if requested, or if _chunk_memos returns more than one memo
-        chunk_memos = self._chunk_memos(memo)
-        if chunk or len(chunk_memos) > 1:
-            try:
-                responses = []
-
-                for idx, chunk_memo in enumerate(chunk_memos):
-                    logger.debug(f"Sending chunk {idx+1} of {len(chunk_memos)}: {chunk_memo.memo_data[:100]}...")
-                    responses.append(await self._send_memo_single(wallet, destination, chunk_memo, pft_amount))
-
-                return responses
-            except Exception as e:
-                logger.error(f"GenericPFTUtilities.send_memo: Error chunking memo: {e}")
-                logger.error(traceback.format_exc())
-                raise e
-        else:
-            return await self._send_memo_single(wallet, destination, memo, pft_amount)
-
-    async def _send_memo_single(self, wallet: Wallet, destination: str, memo: Memo, pft_amount: Decimal) -> Response:
->>>>>>> bcb8242a
         """ Sends a single memo to a destination """
         client = AsyncJsonRpcClient(self.https_url)
 
@@ -1036,81 +656,6 @@
             logger.error(f"GenericPFTUtilities._send_memo_single: Unexpected error: {e}")
             logger.error(traceback.format_exc())
             raise
-<<<<<<< HEAD
-=======
-    
-    def _reconstruct_chunked_message(
-        self,
-        memo_type: str,
-        memo_history: pd.DataFrame
-    ) -> str:
-        """Reconstruct a message from its chunks.
-        
-        Args:
-            memo_type: Message ID to reconstruct
-            memo_history: DataFrame containing memo history
-            account_address: Account address that sent the chunks
-            
-        Returns:
-            str: Reconstructed message or None if reconstruction fails
-        """
-        try:
-            # Get all chunks with this memo type from this account
-            memo_chunks = memo_history[
-                (memo_history['memo_type'] == memo_type) &
-                (memo_history['memo_data'].str.match(r'^chunk_\d+__'))  # Only get actual chunks
-            ].copy()
-
-            if memo_chunks.empty:
-                return None
-            
-            # Extract chunk numbers and sort
-            def extract_chunk_number(x):
-                match = re.search(r'^chunk_(\d+)__', x)
-                return int(match.group(1)) if match else 0
-            
-            memo_chunks['chunk_number'] = memo_chunks['memo_data'].apply(extract_chunk_number)
-            memo_chunks = memo_chunks.sort_values('datetime')
-
-            # Detect and handle multiple chunk sequences
-            # This is to handle the case when a new message is erroneusly sent with an existing message ID
-            current_sequence = []
-            highest_chunk_num = 0
-
-            for _, chunk in memo_chunks.iterrows():
-                # If we see a chunk_1 and already have chunks, this is a new sequence
-                if chunk['chunk_number'] == 1 and current_sequence:
-                    # Check if previous sequence was complete (no gaps)
-                    expected_chunks = set(range(1, highest_chunk_num + 1))
-                    actual_chunks = set(chunk['chunk_number'] for chunk in current_sequence)
-
-                    if expected_chunks == actual_chunks:
-                        # First sequence is complete, ignore all subsequent chunks
-                        # logger.warning(f"GenericPFTUtilities._reconstruct_chunked_message: Found complete sequence for {memo_type}, ignoring new sequence")
-                        break
-                    else:
-                        # First sequence was incomplete, start fresh with new sequence
-                        # logger.warning(f"GenericPFTUtilities._reconstruct_chunked_message: Previous sequence incomplete for {memo_type}, starting new sequence")
-                        current_sequence = []
-                        highest_chunk_num = 0
-
-                current_sequence.append(chunk)
-                highest_chunk_num = max(highest_chunk_num, chunk['chunk_number'])
-
-            # Verify final sequence is complete
-            expected_chunks = set(range(1, highest_chunk_num + 1))
-            actual_chunks = set(chunk['chunk_number'] for chunk in current_sequence)
-            if expected_chunks != actual_chunks:
-                # logger.warning(f"GenericPFTUtilities._reconstruct_chunked_message: Missing chunks for {memo_type}. Expected {expected_chunks}, got {actual_chunks}")
-                return None
-
-            # Combine chunks in order
-            current_sequence.sort(key=lambda x: x['chunk_number'])
-            reconstructed_parts = []
-            for chunk in current_sequence:
-                chunk_data = re.sub(r'^chunk_\d+__', '', chunk['memo_data'])
-                reconstructed_parts.append(chunk_data)
->>>>>>> bcb8242a
 
     async def fetch_account_transactions(
             self,
@@ -1127,7 +672,6 @@
         attempt = 0
         client = AsyncJsonRpcClient(self.https_url)
 
-<<<<<<< HEAD
         while attempt < max_attempts:
             try:
                 request = xrpl.models.requests.account_tx.AccountTx(
@@ -1141,45 +685,6 @@
                 response = await client.request(request)
                 transactions = response.result["transactions"]
                 all_transactions.extend(transactions)
-=======
-    async def process_memo_data(
-        self,
-        memo_type: str,
-        memo_data: str,
-        decompress: bool = True,
-        decrypt: bool = True,
-        full_unchunk: bool = False, 
-        memo_history: Optional[pd.DataFrame] = None,
-        channel_address: Optional[str] = None,
-        channel_counterparty: Optional[str] = None,
-        channel_private_key: Optional[Union[str, xrpl.wallet.Wallet]] = None
-    ) -> str:
-        """Process memo data, handling both single and multi-chunk messages.
-        
-        For encrypted messages (WHISPER__ prefix), this method handles decryption using ECDH:
-        
-        Encryption Channel:
-        - An encrypted channel exists between two XRPL addresses (channel_address and channel_counterparty)
-        - To decrypt a message, you need the private key (channel_private_key) corresponding to one end 
-        of the channel (channel_address)
-        - It doesn't matter which end was the sender or receiver - what matters is having 
-        the private key for channel_address, and the public key for channel_counterparty
-        
-        Example Usage:
-        1. When node has the private key:
-            process_memo_data(
-                channel_address=node_address,               # The end we have the private key for
-                channel_counterparty=other_party_address,   # The other end of the channel
-                channel_private_key=node_private_key        # Must correspond to channel_address
-            )
-        
-        2. When we have a user's private key (legacy case):
-            process_memo_data(
-                channel_address=user_address,             # The end we have the private key for
-                channel_counterparty=node_address,        # The other end of the channel
-                channel_private_key=user_private_key      # Must correspond to channel_address
-            )
->>>>>>> bcb8242a
 
                 if "marker" not in response.result:
                     break
@@ -1195,7 +700,6 @@
                     logger.warning("GenericPFTUtilities.get_account_transactions: Max attempts reached. Transactions may be incomplete.")
                     break
 
-<<<<<<< HEAD
         return all_transactions
 
     @staticmethod
@@ -1221,141 +725,6 @@
             fetch_new_only: bool = True
         ) -> List[Dict[str, Any]]:
         """Fetch and format transaction history for an account.
-=======
-                # Skip chunk processing for SystemMemoType messages
-                is_system_memo = any(
-                    memo_type == system_type.value 
-                    for system_type in global_constants.SystemMemoType
-                )
-
-                # Handle chunking for non-system messages only
-                if not is_system_memo:
-                    # Check if this is a chunked message
-                    chunk_match = re.match(r'^chunk_\d+__', memo_data)
-                    if chunk_match:
-                        reconstructed = self._reconstruct_chunked_message(
-                            memo_type=memo_type,
-                            memo_history=memo_history
-                        )
-                        if reconstructed:
-                            processed_data = reconstructed
-                        else:
-                            # If reconstruction fails, just clean the prefix from the single message
-                            # logger.warning(f"GenericPFTUtilities.process_memo_data: Reconstruction of chunked message {memo_type} from {channel_address} failed. Cleaning prefix from single message.")
-                            processed_data = re.sub(r'^chunk_\d+__', '', memo_data)
-            
-            elif isinstance(processed_data, str):
-                # Simple chunk prefix removal (no full unchunking)
-                processed_data = re.sub(r'^chunk_\d+__', '', processed_data)
-                
-            # Handle decompression
-            if decompress and processed_data.startswith('COMPRESSED__'):
-                processed_data = processed_data.replace('COMPRESSED__', '', 1)
-                # logger.debug(f"GenericPFTUtilities.process_memo_data: Decompressing data: {processed_data}")
-                try:
-                    processed_data = self.decompress_string(processed_data)
-                except Exception as e:
-                    # logger.warning(f"GenericPFTUtilities.process_memo_data: Error decompressing data: {e}")
-                    return processed_data
-
-            # Handle encryption
-            if decrypt and processed_data.startswith('WHISPER__'):
-                if not all([channel_private_key, channel_counterparty, channel_address]):
-                    logger.warning(
-                        f"GenericPFTUtilities.process_memo_data: Cannot decrypt message {memo_type} - "
-                        f"missing required parameters. Need channel_private_key: {bool(channel_private_key)}, "
-                        f"channel_counterparty: {bool(channel_counterparty)}, channel_address: {bool(channel_address)}"
-                    )
-                    return processed_data
-                
-                # Handle wallet object or seed
-                if isinstance(channel_private_key, xrpl.wallet.Wallet):
-                    channel_wallet = channel_private_key
-                    channel_private_key = channel_private_key.seed
-                else:
-                    channel_private_key = channel_private_key
-                    channel_wallet = xrpl.wallet.Wallet.from_seed(channel_private_key)
-                
-                # Validate that the channel_private_key passed to this method corresponds to channel_address
-                if channel_wallet.classic_address != channel_address:
-                    logger.warning(
-                        f"GenericPFTUtilities.process_memo_data: Cannot decrypt message {memo_type} - "
-                        f"wallet address derived from channel_private_key {channel_wallet.classic_address} does not match channel_address {channel_address}"
-                    )
-                    return processed_data
-
-                # logger.debug(f"GenericPFTUtilities.process_memo_data: Getting handshake for {channel_address} and {channel_counterparty}")
-                channel_key, counterparty_key = await self.message_encryption.get_handshake_for_address(
-                    channel_address=channel_address,
-                    channel_counterparty=channel_counterparty
-                )
-                if not (channel_key and counterparty_key):
-                    logger.warning(
-                        f"GenericPFTUtilities.process_memo_data: Cannot decrypt message {memo_type} - "
-                        f"no handshake found between {channel_address} and {channel_counterparty}... "
-                        f"channel_key: {channel_key}, counterparty_key: {counterparty_key}"
-                    )
-                    return processed_data
-                
-                # Get the shared secret from the handshake key
-                shared_secret = self.message_encryption.get_shared_secret(
-                    received_public_key=counterparty_key, 
-                    channel_private_key=channel_private_key
-                )
-                # logger.debug(f"GenericPFTUtilities.process_memo_data: Got shared secret for {channel_address} and {channel_counterparty}: {shared_secret}")
-                try:
-                    processed_data = self.message_encryption.process_encrypted_message(processed_data, shared_secret)
-                except Exception as e:
-                    message = (
-                        f"GenericPFTUtilities.process_memo_data: Error decrypting message {memo_type} "
-                        f"between address {channel_address} and counterparty {channel_counterparty}: {processed_data}"
-                    )
-                    logger.error(message)
-                    logger.error(traceback.format_exc())
-                    return f"[Decryption Failed] {processed_data}"
-
-            # logger.debug(f"GenericPFTUtilities.process_memo_data: Decrypted data: {processed_data}")
-                
-            return processed_data
-            
-        except Exception as e:
-            logger.warning(f"GenericPFTUtilities.process_memo_data: Error processing memo {memo_type}: {e}")
-            return processed_data
-        
-    async def get_all_account_compressed_messages_for_remembrancer(
-        self,
-        account_address: str,
-    ) -> pd.DataFrame:
-        """Convenience method for getting all messages for a user from the remembrancer's perspective"""
-        return await self.get_all_account_compressed_messages(
-            account_address=account_address,
-            channel_private_key=self.credential_manager.get_credential(
-                f"{self.node_config.remembrancer_name}__v1xrpsecret"
-            )
-        )
-
-    async def get_all_account_compressed_messages(
-        self,
-        account_address: str,
-        channel_private_key: Optional[Union[str, xrpl.wallet.Wallet]] = None,
-    ) -> pd.DataFrame:
-        """Get all messages for an account, handling chunked messages, compression, and encryption.
-        
-        This method is designed to be called from the node's perspective and handles two scenarios:
-        
-        1. Getting messages for a user's address:
-        - account_address = user's address
-        - channel_counterparty = user's address (for decryption)
-        
-        2. Getting messages for the remembrancer's address:
-        - account_address = remembrancer's address
-        - channel_counterparty = user_account from transaction (for decryption)
-        
-        The method handles:
-        - Message chunking/reconstruction
-        - Compression/decompression
-        - Encryption/decryption using ECDH
->>>>>>> bcb8242a
         
         Retrieves transactions from XRPL and transforms them into a standardized
         format suitable for database storage.
@@ -1368,7 +737,6 @@
         Returns:
             List of dictionaries containing processed transaction data with standardized fields
         """
-<<<<<<< HEAD
         ledger_index_min = -1
 
         if fetch_new_only:
@@ -1478,278 +846,11 @@
                 return loop.run_until_complete(self.get_pft_holders_async())
             except RuntimeError:  # No running event loop
                 return asyncio.run(self.get_pft_holders_async())
-=======
-        try:
-            # Get transaction history
-            memo_history = await self.get_account_memo_history(account_address=account_address, pft_only=True)
-
-            if memo_history.empty:
-                return pd.DataFrame()
-
-            # Filter memo_history when getting messages for a user's address
-            if account_address != self.node_config.remembrancer_address:
-                # Scenario 1: Only include memos where remembrancer is involved
-                memo_history = memo_history[
-                    (memo_history['account'] == self.node_config.remembrancer_address) |
-                    (memo_history['destination'] == self.node_config.remembrancer_address)
-                ]
-                
-                if memo_history.empty:
-                    logger.debug(f"No messages found between {account_address} and remembrancer")
-                    return pd.DataFrame()
-
-            # Derive channel_address from channel_private_key
-            if isinstance(channel_private_key, xrpl.wallet.Wallet):
-                channel_address = channel_private_key.classic_address
-            else:
-                channel_address = xrpl.wallet.Wallet.from_seed(channel_private_key).classic_address
-
-            processed_messages = []
-            for msg_id in memo_history['memo_type'].unique():
-
-                msg_txns = memo_history[memo_history['memo_type'] == msg_id]
-                first_txn = msg_txns.iloc[0]
-
-                # Determine channel counterparty based on account_address
-                # If we're getting messages for a user, they are the counterparty
-                # If we're getting messages for the remembrancer, the user_account is the counterparty
-                channel_counterparty = (
-                    account_address 
-                    if account_address != self.node_config.remembrancer_address 
-                    else first_txn['user_account']
-                )
-
-                try:
-                    # Process the message (handles chunking, decompression, and decryption)
-                    processed_message = await self.process_memo_data(
-                        memo_type=msg_id,
-                        memo_data=first_txn['memo_data'],
-                        full_unchunk=True,
-                        memo_history=memo_history,
-                        channel_address=channel_address,
-                        channel_counterparty=channel_counterparty,
-                        channel_private_key=channel_private_key
-                    )
-                except Exception as e:
-                    processed_message = None
-
-                processed_messages.append({
-                    'memo_type': msg_id,
-                    'memo_format': first_txn['memo_format'],
-                    'processed_message': processed_message if processed_message else "[PROCESSING FAILED]",
-                    'datetime': first_txn['datetime'],
-                    'direction': first_txn['direction'],
-                    'hash': first_txn['hash'],
-                    'account': first_txn['account'],
-                    'destination': first_txn['destination'],
-                    'pft_amount': msg_txns['directional_pft'].sum()
-                })
-
-            result_df = pd.DataFrame(processed_messages)
-            return result_df
-        
-        except Exception as e:
-            logger.error(f"GenericPFTUtilities.get_all_account_compressed_messages: Error processing memo data for {account_address}: {e}")
-            return pd.DataFrame()
-
-    async def fetch_account_transactions(
-            self,
-            account_address: str,
-            ledger_index_min: int = -1,
-            ledger_index_max: int = -1,
-            max_attempts: int = 3,
-            retry_delay: float = 0.2,
-            limit: int = 1000
-        ) -> list[dict]:
-        """Fetch transactions for an account from the XRPL"""
-        all_transactions = []  # List to store all transactions
-        marker = None  # Fetch transactions using marker pagination
-        attempt = 0
-        client = AsyncJsonRpcClient(self.https_url)
-
-        while attempt < max_attempts:
-            try:
-                request = xrpl.models.requests.account_tx.AccountTx(
-                    account=account_address,
-                    ledger_index_min=ledger_index_min,
-                    ledger_index_max=ledger_index_max,
-                    limit=limit,
-                    marker=marker,
-                    forward=True
-                )
-                response = await client.request(request)
-                transactions = response.result["transactions"]
-                all_transactions.extend(transactions)
-
-                if "marker" not in response.result:
-                    break
-                marker = response.result["marker"]
-
-            except Exception as e:
-                logger.error(f"GenericPFTUtilities.get_account_transactions: Error occurred while fetching transactions (attempt {attempt + 1}): {str(e)}")
-                attempt += 1
-                if attempt < max_attempts:
-                    logger.debug(f"GenericPFTUtilities.get_account_transactions: Retrying in {retry_delay} seconds...")
-                    await asyncio.sleep(retry_delay)
-                else:
-                    logger.warning("GenericPFTUtilities.get_account_transactions: Max attempts reached. Transactions may be incomplete.")
-                    break
-
-        return all_transactions
-
-    @staticmethod
-    def _extract_field(json_data: dict, field: str) -> Any:
-        """Extract a field from JSON data, converting dicts to strings.
-    
-        Args:
-            json_data: JSON dictionary to extract from
-            field: Field name to extract
-            
-        Returns:
-            Field value or None if not found/invalid
-        """
-        try:
-            value = json_data.get(field)
-            return str(value) if isinstance(value, dict) else value
-        except AttributeError:
-            return None
-
-    async def fetch_formatted_transaction_history(
-            self, 
-            account_address: str,
-            fetch_new_only: bool = True
-        ) -> List[Dict[str, Any]]:
-        """Fetch and format transaction history for an account.
-        
-        Retrieves transactions from XRPL and transforms them into a standardized
-        format suitable for database storage.
-        
-        Args:
-            account_address: XRPL account address to fetch transactions for
-            fetch_new_only: If True, only fetch transactions after the last known ledger index.
-                            If False, fetch entire transaction history.
-                
-        Returns:
-            List of dictionaries containing processed transaction data with standardized fields
-        """
-        ledger_index_min = -1
-
-        if fetch_new_only:
-            # Get the last processed ledger index for this account
-            last_ledger = await self.transaction_repository.get_last_ledger_index(account=account_address)
-            if last_ledger is not None:
-                ledger_index_min = last_ledger + 1
-
-        # Fetch transaction history and prepare DataFrame
-        transactions = await self.fetch_account_transactions(
-            account_address=account_address, 
-            ledger_index_min=ledger_index_min
-        )
-        if not transactions:
-            return []
-        
-        formatted_transactions = []
-        for tx in transactions:
-            formatted_tx = {
-                # Core transaction fields
-                'hash': tx.get('hash'),
-                'ledger_index': tx.get('ledger_index'),
-                'close_time_iso': tx.get('close_time_iso'),
-                'validated': tx.get('validated'),
-                
-                # Store complete transaction data
-                'meta': tx.get('meta', {}),
-                'tx_json': tx.get('tx_json', {}),
-            }
-            
-            formatted_transactions.append(formatted_tx)
-        
-        return formatted_transactions
-
-    async def fetch_pft_trustline_data(self, batch_size: int = 200) -> Dict[str, Dict[str, Any]]:
-        """Get PFT token holder account information.
-        
-        Queries the XRPL for all accounts that have trustlines with the PFT issuer account.
-        The balances are from the issuer's perspective, so they are negated to show actual
-        holder balances (e.g., if issuer shows -100, holder has +100).
-
-        Args:
-            batch_size: Number of records to fetch per request (max 400)
-
-        Returns:
-            Dict of dictionaries with keys:
-                - account (str): XRPL account address of the token holder
-            and values:
-                - balance (str): Raw balance string from XRPL
-                - currency (str): Currency code (should be 'PFT')
-                - limit_peer (str): Trustline limit
-                - pft_holdings (float): Actual token balance (negated from issuer view)
-        """
-        # Initialize result dictionary and marker
-        all_lines = {}
-        marker = None
-
-        client = AsyncJsonRpcClient(self.https_url)
-        while True:
-            try:
-                # Request account lines with pagination
-                request = xrpl.models.requests.AccountLines(
-                    account=self.pft_issuer,
-                    ledger_index="validated",
-                    limit=batch_size,
-                    marker=marker
-                )
-                
-                response = await client.request(request)
-
-                # Process this batch of lines
-                for line in response.result['lines']:
-                    all_lines[line['account']] = {
-                        'balance': Decimal(line['balance']),
-                        'currency': line['currency'],
-                        'limit_peer': line['limit_peer'],
-                        'pft_holdings': Decimal(line['balance']) * -1
-                    }
-                
-                # Check if there are more results
-                marker = response.result.get('marker')
-                if not marker:
-                    break
-                    
-            except Exception as e:
-                logger.error(f"Error fetching trustline data batch: {e}")
-                logger.error(traceback.format_exc())
-                break
-
-        return all_lines
-
-    async def get_pft_holders_async(self) -> Dict[str, Dict[str, Any]]:
-        """Get current PFT holder data from database (async version)"""
-        try:
-            return await self.transaction_repository.get_pft_holders()
->>>>>>> bcb8242a
         except Exception as e:
             logger.error(f"Error getting PFT holders: {e}")
             logger.error(traceback.format_exc())
             return {}
         
-<<<<<<< HEAD
-=======
-    def get_pft_holders(self) -> Dict[str, Dict[str, Any]]:
-        """Get current PFT holder data from database (sync version)"""
-        try:
-            # If we're already in an event loop, use it
-            try:
-                loop = asyncio.get_running_loop()
-                return loop.run_until_complete(self.get_pft_holders_async())
-            except RuntimeError:  # No running event loop
-                return asyncio.run(self.get_pft_holders_async())
-        except Exception as e:
-            logger.error(f"Error getting PFT holders: {e}")
-            logger.error(traceback.format_exc())
-            return {}
-        
->>>>>>> bcb8242a
     async def get_pft_holder_async(self, account_address: str) -> Dict[str, Any]:
         """Get PFT holder data for an account from the database (async version)"""
         try:
@@ -1761,70 +862,12 @@
 
     def get_pft_holder(self, account_address: str) -> Dict[str, Any]:
         """Get PFT holder data for an account from the database (sync version)"""
-<<<<<<< HEAD
         try:
             try:
                 loop = asyncio.get_running_loop()
                 return loop.run_until_complete(self.get_pft_holder_async(account_address))
             except RuntimeError:  # No running event loop
                 return asyncio.run(self.get_pft_holder_async(account_address))
-=======
-        try:
-            try:
-                loop = asyncio.get_running_loop()
-                return loop.run_until_complete(self.get_pft_holder_async(account_address))
-            except RuntimeError:  # No running event loop
-                return asyncio.run(self.get_pft_holder_async(account_address))
-        except Exception as e:
-            logger.error(f"Error getting PFT holder: {e}")
-            logger.error(traceback.format_exc())
-            return {}
-        
-    def get_pft_balance(self, account_address: str) -> Decimal:
-        """Get PFT balance for an account from the database"""
-        holder = self.get_pft_holder(account_address)
-        return holder['balance'] if holder else Decimal(0)
-
-    async def get_recent_user_memos(self, account_address: str, num_messages: int) -> str:
-        """Get the most recent messages from a user's memo history.
-        
-        Args:
-            account_address: The XRPL account address to fetch messages for
-            num_messages: Number of most recent messages to return (default: 20)
-            
-        Returns:
-            str: JSON string containing datetime-indexed messages
-            
-        Example:
-            >>> get_recent_user_messages("r3UHe45BzAVB3ENd21X9LeQngr4ofRJo5n", 10)
-            '{"2024-01-01T12:00:00": "message1", "2024-01-02T14:30:00": "message2", ...}'
-        """
-        try:
-            # Get all messages and select relevant columns
-            df = await self.get_all_account_compressed_messages(
-                account_address=account_address,
-                channel_private_key=self.credential_manager.get_credential(
-                    f"{self.node_config.remembrancer_name}__v1xrpsecret"
-                )
-            )
-
-            if df.empty:
-                logger.debug(f"GenericPFTUtilities.get_recent_user_memos: No memo history found for {account_address}. Returning empty JSON")
-                return json.dumps({})
-        
-            messages_df = df[['processed_message', 'datetime']]
-            
-            # Get most recent messages, sort by time, and convert to JSON
-            recent_messages = (messages_df
-                .tail(num_messages)
-                .sort_values('datetime')
-                .set_index('datetime')['processed_message']
-                .to_json()
-            )
-
-            return recent_messages
-
->>>>>>> bcb8242a
         except Exception as e:
             logger.error(f"Error getting PFT holder: {e}")
             logger.error(traceback.format_exc())
